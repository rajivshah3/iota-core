package performance

import (
	"math/bits"
	"time"

	"github.com/iotaledger/hive.go/ads"
	"github.com/iotaledger/hive.go/ds"
	"github.com/iotaledger/hive.go/ierrors"
	"github.com/iotaledger/hive.go/kvstore"
	"github.com/iotaledger/hive.go/runtime/syncutils"
	"github.com/iotaledger/iota-core/pkg/core/account"
	"github.com/iotaledger/iota-core/pkg/protocol/engine/blocks"
	"github.com/iotaledger/iota-core/pkg/storage/prunable"
	iotago "github.com/iotaledger/iota.go/v4"
	"github.com/iotaledger/iota.go/v4/api"
)

type Tracker struct {
	rewardBaseStore kvstore.KVStore
	poolStatsStore  *kvstore.TypedStore[iotago.EpochIndex, *PoolsStats]
	committeeStore  *kvstore.TypedStore[iotago.EpochIndex, *account.Accounts]

<<<<<<< HEAD
	validatorSlotPerformanceFunc func(slot iotago.SlotIndex) *prunable.VlidatorSlotPerformance
	latestAppliedEpoch           iotago.EpochIndex
=======
	performanceFactorsFunc func(slot iotago.SlotIndex) *prunable.PerformanceFactors
	latestAppliedEpoch     iotago.EpochIndex
>>>>>>> 97dfcc89

	apiProvider api.Provider

	errHandler func(error)

	performanceFactorsMutex syncutils.RWMutex
	mutex                   syncutils.RWMutex
}

func NewTracker(
	rewardsBaseStore kvstore.KVStore,
	poolStatsStore kvstore.KVStore,
	committeeStore kvstore.KVStore,
<<<<<<< HEAD
	performanceFactorsFunc func(slot iotago.SlotIndex) *prunable.VlidatorSlotPerformance,
=======
	performanceFactorsFunc func(slot iotago.SlotIndex) *prunable.PerformanceFactors,
>>>>>>> 97dfcc89
	latestAppliedEpoch iotago.EpochIndex,
	apiProvider api.Provider,
	errHandler func(error),
) *Tracker {
	return &Tracker{
		rewardBaseStore: rewardsBaseStore,
		poolStatsStore: kvstore.NewTypedStore(poolStatsStore,
			iotago.EpochIndex.Bytes,
			iotago.EpochIndexFromBytes,
			(*PoolsStats).Bytes,
			PoolsStatsFromBytes,
		),
		committeeStore: kvstore.NewTypedStore(committeeStore,
			iotago.EpochIndex.Bytes,
			iotago.EpochIndexFromBytes,
			(*account.Accounts).Bytes,
			account.AccountsFromBytes,
		),
<<<<<<< HEAD
		validatorSlotPerformanceFunc: performanceFactorsFunc,
		latestAppliedEpoch:           latestAppliedEpoch,
		apiProvider:                  apiProvider,
=======
		performanceFactorsFunc: performanceFactorsFunc,
		latestAppliedEpoch:     latestAppliedEpoch,
		apiProvider:            apiProvider,
		errHandler:             errHandler,
>>>>>>> 97dfcc89
	}
}

func (t *Tracker) RegisterCommittee(epoch iotago.EpochIndex, committee *account.Accounts) error {
	return t.committeeStore.Set(epoch, committee)
}

func (t *Tracker) TrackValidationBlock(block *blocks.Block) {
	validatorBlock, isValidationBlock := block.ValidationBlock()
	if !isValidationBlock {
		return
	}

	t.mutex.Lock()
	defer t.mutex.Unlock()

	t.performanceFactorsMutex.Lock()
	defer t.performanceFactorsMutex.Unlock()

	validatorSlotPerformanceStore := t.validatorSlotPerformanceFunc(block.ID().Index())
	validatorPerformance, err := validatorSlotPerformanceStore.Load(block.ProtocolBlock().IssuerID)
	if err != nil {
		t.errHandler(ierrors.Errorf("failed to load performance factor for account %s", block.ProtocolBlock().IssuerID))
	}
	updatedPerformance := t.updateSlotPerformanceBitMap(validatorPerformance, block.ID().Index(), block.ProtocolBlock().IssuingTime)
	if updatedPerformance.BlockIssuedCount == validatorBlocksPerSlot {
		// no need to store larger number and we can fit into uint8
		updatedPerformance.BlockIssuedCount = validatorBlocksPerSlot + 1
	} else {
		updatedPerformance.BlockIssuedCount++
	}
	updatedPerformance.HighestSupportedVersionAndHash = iotago.VersionAndHash{
		Version: validatorBlock.HighestSupportedVersion,
		Hash:    validatorBlock.ProtocolParametersHash,
	}

	err = validatorSlotPerformanceStore.Store(block.ProtocolBlock().IssuerID, updatedPerformance)
	if err != nil {
		t.errHandler(ierrors.Errorf("failed to store performance factor for account %s", block.ProtocolBlock().IssuerID))
	}
}

func (t *Tracker) updateSlotPerformanceBitMap(pf *prunable.ValidatorPerformance, slotIndex iotago.SlotIndex, issuingTime time.Time) *prunable.ValidatorPerformance {
	subslotIndex := t.subslotIndex(slotIndex, issuingTime)
	// set bit at subslotIndex to 1 to indicate activity in that subslot
	pf.SlotActivityVector = pf.SlotActivityVector | (1 << subslotIndex)

	return pf
}

// subslotIndex returns the index for timestamp corresponding to subslot created dividing slot on validatorBlocksPerSlot equal parts.
func (t *Tracker) subslotIndex(slot iotago.SlotIndex, issuingTime time.Time) int {
	valBlocksNum := t.apiProvider.APIForEpoch(t.latestAppliedEpoch).ProtocolParameters().ValidatorBlocksPerSlot()
	subslotDur := time.Duration(t.apiProvider.APIForEpoch(t.latestAppliedEpoch).TimeProvider().SlotDurationSeconds()) * time.Second / time.Duration(valBlocksNum)
	slotStart := t.apiProvider.APIForEpoch(t.latestAppliedEpoch).TimeProvider().SlotStartTime(slot)

	return int(issuingTime.Sub(slotStart) / subslotDur)
}

func (t *Tracker) ApplyEpoch(epoch iotago.EpochIndex, committee *account.Accounts) {
	t.mutex.Lock()
	defer t.mutex.Unlock()

	timeProvider := t.apiProvider.APIForEpoch(epoch).TimeProvider()
	epochStartSlot := timeProvider.EpochStart(epoch)
	epochEndSlot := timeProvider.EpochEnd(epoch)

	profitMargin := calculateProfitMargin(committee.TotalValidatorStake(), committee.TotalStake())
	poolsStats := &PoolsStats{
		TotalStake:          committee.TotalStake(),
		TotalValidatorStake: committee.TotalValidatorStake(),
		ProfitMargin:        profitMargin,
	}

	if err := t.poolStatsStore.Set(epoch, poolsStats); err != nil {
		panic(ierrors.Wrapf(err, "failed to store pool stats for epoch %d", epoch))
	}

	rewardsTree := ads.NewMap(t.rewardsStorage(epoch),
		iotago.Identifier.Bytes,
		iotago.IdentifierFromBytes,
		(*PoolRewards).Bytes,
		PoolRewardsFromBytes,
	)

	committee.ForEach(func(accountID iotago.AccountID, pool *account.Pool) bool {
		validatorPerformances := make([]*prunable.ValidatorPerformance, 0, epochEndSlot+1-epochStartSlot)
		for slot := epochStartSlot; slot <= epochEndSlot; slot++ {
			performanceFactorStorage := t.validatorSlotPerformanceFunc(slot)
			if performanceFactorStorage == nil {
				validatorPerformances = append(validatorPerformances, &prunable.ValidatorPerformance{})

				continue
			}

			validatorPerformance, err := performanceFactorStorage.Load(accountID)
			if err != nil {
				panic(ierrors.Wrapf(err, "failed to load performance factor for account %s", accountID))
			}

			validatorPerformances = append(validatorPerformances, validatorPerformance)
		}

		if err := rewardsTree.Set(accountID, &PoolRewards{
			PoolStake:   pool.PoolStake,
			PoolRewards: t.poolReward(epochEndSlot, committee.TotalValidatorStake(), committee.TotalStake(), pool.PoolStake, pool.ValidatorStake, pool.FixedCost, t.aggregatePerformanceFactors(validatorPerformances)),
			FixedCost:   pool.FixedCost,
		}); err != nil {
			panic(ierrors.Wrapf(err, "failed to set rewards for account %s", accountID))
		}

		return true
	})

	if err := rewardsTree.Commit(); err != nil {
		panic(ierrors.Wrapf(err, "failed to commit rewards for epoch %d", epoch))
	}

	t.latestAppliedEpoch = epoch
}

func (t *Tracker) EligibleValidatorCandidates(_ iotago.EpochIndex) ds.Set[iotago.AccountID] {
	// TODO: we should choose candidates we tracked performance for, only active

	return ds.NewSet[iotago.AccountID]()
}

// ValidatorCandidates returns the registered validator candidates for the given epoch.
func (t *Tracker) ValidatorCandidates(_ iotago.EpochIndex) ds.Set[iotago.AccountID] {
	// TODO: we should choose candidates we tracked performance for no matter if they were active

	return ds.NewSet[iotago.AccountID]()
}

func (t *Tracker) LoadCommitteeForEpoch(epoch iotago.EpochIndex) (committee *account.Accounts, exists bool) {
	c, err := t.committeeStore.Get(epoch)
	if err != nil {
		if ierrors.Is(err, kvstore.ErrKeyNotFound) {
			return nil, false
		}
		panic(ierrors.Wrapf(err, "failed to load committee for epoch %d", epoch))
	}

	return c, true
}

func (t *Tracker) aggregatePerformanceFactors(slotActivityVector []*prunable.ValidatorPerformance) uint64 {
	if len(slotActivityVector) == 0 {
		return 0
	}

	var epochPerformanceFactor uint64
	for _, pf := range slotActivityVector {
		// each one bit represents at least one block issued in that subslot,
		// we reward not only total number of blocks issued, but also regularity based on block timestamp
		slotPerformanceFactor := bits.OnesCount32(pf.SlotActivityVector)

		if pf.BlockIssuedCount > validatorBlocksPerSlot {
			// we harshly punish validators that issue any blocks more than allowed
			return 0
		}
		epochPerformanceFactor += uint64(slotPerformanceFactor)
	}

	return epochPerformanceFactor
}<|MERGE_RESOLUTION|>--- conflicted
+++ resolved
@@ -21,13 +21,8 @@
 	poolStatsStore  *kvstore.TypedStore[iotago.EpochIndex, *PoolsStats]
 	committeeStore  *kvstore.TypedStore[iotago.EpochIndex, *account.Accounts]
 
-<<<<<<< HEAD
 	validatorSlotPerformanceFunc func(slot iotago.SlotIndex) *prunable.VlidatorSlotPerformance
 	latestAppliedEpoch           iotago.EpochIndex
-=======
-	performanceFactorsFunc func(slot iotago.SlotIndex) *prunable.PerformanceFactors
-	latestAppliedEpoch     iotago.EpochIndex
->>>>>>> 97dfcc89
 
 	apiProvider api.Provider
 
@@ -41,11 +36,7 @@
 	rewardsBaseStore kvstore.KVStore,
 	poolStatsStore kvstore.KVStore,
 	committeeStore kvstore.KVStore,
-<<<<<<< HEAD
 	performanceFactorsFunc func(slot iotago.SlotIndex) *prunable.VlidatorSlotPerformance,
-=======
-	performanceFactorsFunc func(slot iotago.SlotIndex) *prunable.PerformanceFactors,
->>>>>>> 97dfcc89
 	latestAppliedEpoch iotago.EpochIndex,
 	apiProvider api.Provider,
 	errHandler func(error),
@@ -64,16 +55,10 @@
 			(*account.Accounts).Bytes,
 			account.AccountsFromBytes,
 		),
-<<<<<<< HEAD
 		validatorSlotPerformanceFunc: performanceFactorsFunc,
 		latestAppliedEpoch:           latestAppliedEpoch,
 		apiProvider:                  apiProvider,
-=======
-		performanceFactorsFunc: performanceFactorsFunc,
-		latestAppliedEpoch:     latestAppliedEpoch,
-		apiProvider:            apiProvider,
-		errHandler:             errHandler,
->>>>>>> 97dfcc89
+		errHandler:                   errHandler,
 	}
 }
 
