--- conflicted
+++ resolved
@@ -48,22 +48,6 @@
 	workers        *workerpool.Group
 	errorHandler   func(error)
 
-<<<<<<< HEAD
-	engineOptions           []options.Option[engine.Engine]
-	filterProvider          module.Provider[*engine.Engine, filter.Filter]
-	blockDAGProvider        module.Provider[*engine.Engine, blockdag.BlockDAG]
-	bookerProvider          module.Provider[*engine.Engine, booker.Booker]
-	clockProvider           module.Provider[*engine.Engine, clock.Clock]
-	blockGadgetProvider     module.Provider[*engine.Engine, blockgadget.Gadget]
-	slotGadgetProvider      module.Provider[*engine.Engine, slotgadget.Gadget]
-	sybilProtectionProvider module.Provider[*engine.Engine, sybilprotection.SybilProtection]
-	notarizationProvider    module.Provider[*engine.Engine, notarization.Notarization]
-	attestationProvider     module.Provider[*engine.Engine, attestation.Attestations]
-	ledgerProvider          module.Provider[*engine.Engine, ledger.Ledger]
-	tipManagerProvider      module.Provider[*engine.Engine, tipmanager.TipManager]
-	tipSelectionProvider    module.Provider[*engine.Engine, tipselection.TipSelection]
-	retainerProvider        module.Provider[*engine.Engine, retainer.Retainer]
-=======
 	engineOptions               []options.Option[engine.Engine]
 	filterProvider              module.Provider[*engine.Engine, filter.Filter]
 	blockDAGProvider            module.Provider[*engine.Engine, blockdag.BlockDAG]
@@ -77,8 +61,8 @@
 	ledgerProvider              module.Provider[*engine.Engine, ledger.Ledger]
 	tipManagerProvider          module.Provider[*engine.Engine, tipmanager.TipManager]
 	tipSelectionProvider        module.Provider[*engine.Engine, tipselection.TipSelection]
+	retainerProvider            module.Provider[*engine.Engine, retainer.Retainer]
 	upgradeOrchestratorProvider module.Provider[*engine.Engine, upgrade.Orchestrator]
->>>>>>> 9d3cc4d5
 
 	activeInstance *engine.Engine
 }
@@ -102,30 +86,7 @@
 	ledgerProvider module.Provider[*engine.Engine, ledger.Ledger],
 	tipManagerProvider module.Provider[*engine.Engine, tipmanager.TipManager],
 	tipSelectionProvider module.Provider[*engine.Engine, tipselection.TipSelection],
-<<<<<<< HEAD
 	retainerProvider module.Provider[*engine.Engine, retainer.Retainer],
-) *EngineManager {
-	return &EngineManager{
-		workers:                 workers,
-		errorHandler:            errorHandler,
-		directory:               utils.NewDirectory(dir),
-		dbVersion:               dbVersion,
-		storageOptions:          storageOptions,
-		engineOptions:           engineOptions,
-		filterProvider:          filterProvider,
-		blockDAGProvider:        blockDAGProvider,
-		bookerProvider:          bookerProvider,
-		clockProvider:           clockProvider,
-		blockGadgetProvider:     blockGadgetProvider,
-		slotGadgetProvider:      slotGadgetProvider,
-		sybilProtectionProvider: sybilProtectionProvider,
-		notarizationProvider:    notarizationProvider,
-		attestationProvider:     attestationProvider,
-		ledgerProvider:          ledgerProvider,
-		tipManagerProvider:      tipManagerProvider,
-		tipSelectionProvider:    tipSelectionProvider,
-		retainerProvider:        retainerProvider,
-=======
 	upgradeOrchestratorProvider module.Provider[*engine.Engine, upgrade.Orchestrator],
 ) *EngineManager {
 	return &EngineManager{
@@ -147,8 +108,8 @@
 		ledgerProvider:              ledgerProvider,
 		tipManagerProvider:          tipManagerProvider,
 		tipSelectionProvider:        tipSelectionProvider,
+		retainerProvider:            retainerProvider,
 		upgradeOrchestratorProvider: upgradeOrchestratorProvider,
->>>>>>> 9d3cc4d5
 	}
 }
 
@@ -236,11 +197,8 @@
 		e.ledgerProvider,
 		e.tipManagerProvider,
 		e.tipSelectionProvider,
-<<<<<<< HEAD
 		e.retainerProvider,
-=======
 		e.upgradeOrchestratorProvider,
->>>>>>> 9d3cc4d5
 		append(e.engineOptions, engine.WithSnapshotPath(snapshotPath))...,
 	)
 }
