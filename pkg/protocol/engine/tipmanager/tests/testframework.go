package tests

import (
	"testing"
	"time"

	"github.com/stretchr/testify/require"

	"github.com/iotaledger/hive.go/ds"
	"github.com/iotaledger/hive.go/lo"
	"github.com/iotaledger/iota-core/pkg/model"
	"github.com/iotaledger/iota-core/pkg/protocol/engine/blocks"
	"github.com/iotaledger/iota-core/pkg/protocol/engine/tipmanager"
	tipmanagerv1 "github.com/iotaledger/iota-core/pkg/protocol/engine/tipmanager/v1"
	iotago "github.com/iotaledger/iota.go/v4"
	"github.com/iotaledger/iota.go/v4/builder"
	"github.com/iotaledger/iota.go/v4/tpkg"
)

type TestFramework struct {
	Instance *tipmanagerv1.TipManager

	blockIDsByAlias    map[string]iotago.BlockID
	tipMetadataByAlias map[string]tipmanager.TipMetadata
	blocksByID         map[iotago.BlockID]*blocks.Block
	test               *testing.T

	API iotago.API
}

func NewTestFramework(test *testing.T) *TestFramework {
	t := &TestFramework{
		blockIDsByAlias:    make(map[string]iotago.BlockID),
		tipMetadataByAlias: make(map[string]tipmanager.TipMetadata),
		blocksByID:         make(map[iotago.BlockID]*blocks.Block),
		test:               test,
		API:                tpkg.TestAPI,
	}

	t.blockIDsByAlias["Genesis"] = iotago.EmptyBlockID()

	t.Instance = tipmanagerv1.New(func(blockID iotago.BlockID) (block *blocks.Block, exists bool) {
		block, exists = t.blocksByID[blockID]
		return block, exists
	})

	return t
}

func (t *TestFramework) AddBlock(alias string) tipmanager.TipMetadata {
	t.tipMetadataByAlias[alias] = t.Instance.AddBlock(t.Block(alias))

	return t.tipMetadataByAlias[alias]
}

func (t *TestFramework) CreateBlock(alias string, parents map[iotago.ParentsType][]string, optBlockBuilder ...func(*builder.BasicBlockBuilder)) *blocks.Block {
	blockBuilder := builder.NewBasicBlockBuilder(t.API)
	blockBuilder.IssuingTime(time.Now())

	if strongParents, strongParentsExist := parents[iotago.StrongParentType]; strongParentsExist {
		blockBuilder.StrongParents(lo.Map(strongParents, t.BlockID))
	}
	if weakParents, weakParentsExist := parents[iotago.WeakParentType]; weakParentsExist {
		blockBuilder.WeakParents(lo.Map(weakParents, t.BlockID))
	}
	if shallowLikeParents, shallowLikeParentsExist := parents[iotago.ShallowLikeParentType]; shallowLikeParentsExist {
		blockBuilder.ShallowLikeParents(lo.Map(shallowLikeParents, t.BlockID))
	}

	if len(optBlockBuilder) > 0 {
		optBlockBuilder[0](blockBuilder)
	}

	block, err := blockBuilder.Build()
	require.NoError(t.test, err)

<<<<<<< HEAD
	modelBlock, err := model.BlockFromBlock(block, t.API)
=======
	modelBlock, err := model.BlockFromBlock(block)
>>>>>>> a8d05f14
	require.NoError(t.test, err)

	t.blocksByID[modelBlock.ID()] = blocks.NewBlock(modelBlock)
	t.blockIDsByAlias[alias] = modelBlock.ID()

	return t.blocksByID[modelBlock.ID()]
}

func (t *TestFramework) Block(alias string) *blocks.Block {
	blockID, blockIDExists := t.blockIDsByAlias[alias]
	require.True(t.test, blockIDExists)

	block, blockExists := t.blocksByID[blockID]
	require.True(t.test, blockExists)

	return block
}

func (t *TestFramework) TipMetadata(alias string) tipmanager.TipMetadata {
	tipMetadata, tipMetadataExists := t.tipMetadataByAlias[alias]
	require.True(t.test, tipMetadataExists)

	return tipMetadata
}

func (t *TestFramework) BlockID(alias string) iotago.BlockID {
	blockID, blockIDExists := t.blockIDsByAlias[alias]
	require.True(t.test, blockIDExists, "blockID for alias '%s' does not exist", alias)

	return blockID
}

func (t *TestFramework) RequireStrongTips(aliases ...string) {
	for _, alias := range aliases {
		require.True(t.test, ds.NewSet(lo.Map(t.Instance.StrongTips(), tipmanager.TipMetadata.ID)...).Has(t.BlockID(alias)), "strongTips does not contain block '%s'", alias)
	}

	require.Equal(t.test, len(aliases), len(t.Instance.StrongTips()), "strongTips size does not match")
}

func (t *TestFramework) RequireLivenessThresholdReached(alias string, expected bool) {
	require.Equal(t.test, expected, t.TipMetadata(alias).LivenessThresholdReached().Get())
}<|MERGE_RESOLUTION|>--- conflicted
+++ resolved
@@ -74,11 +74,7 @@
 	block, err := blockBuilder.Build()
 	require.NoError(t.test, err)
 
-<<<<<<< HEAD
-	modelBlock, err := model.BlockFromBlock(block, t.API)
-=======
 	modelBlock, err := model.BlockFromBlock(block)
->>>>>>> a8d05f14
 	require.NoError(t.test, err)
 
 	t.blocksByID[modelBlock.ID()] = blocks.NewBlock(modelBlock)
