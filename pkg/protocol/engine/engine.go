package engine

import (
	"fmt"
	"io"
	"os"
	"path/filepath"
	"time"

	"github.com/iotaledger/hive.go/core/eventticker"
	"github.com/iotaledger/hive.go/ierrors"
	"github.com/iotaledger/hive.go/lo"
	"github.com/iotaledger/hive.go/runtime/event"
	"github.com/iotaledger/hive.go/runtime/module"
	"github.com/iotaledger/hive.go/runtime/options"
	"github.com/iotaledger/hive.go/runtime/syncutils"
	"github.com/iotaledger/hive.go/runtime/workerpool"
	"github.com/iotaledger/iota-core/pkg/model"
	"github.com/iotaledger/iota-core/pkg/network"
	"github.com/iotaledger/iota-core/pkg/protocol/engine/attestation"
	"github.com/iotaledger/iota-core/pkg/protocol/engine/blockdag"
	"github.com/iotaledger/iota-core/pkg/protocol/engine/blocks"
	"github.com/iotaledger/iota-core/pkg/protocol/engine/booker"
	"github.com/iotaledger/iota-core/pkg/protocol/engine/clock"
	"github.com/iotaledger/iota-core/pkg/protocol/engine/consensus/blockgadget"
	"github.com/iotaledger/iota-core/pkg/protocol/engine/consensus/slotgadget"
	"github.com/iotaledger/iota-core/pkg/protocol/engine/eviction"
	"github.com/iotaledger/iota-core/pkg/protocol/engine/filter"
	"github.com/iotaledger/iota-core/pkg/protocol/engine/ledger"
	"github.com/iotaledger/iota-core/pkg/protocol/engine/notarization"
	"github.com/iotaledger/iota-core/pkg/protocol/engine/tipmanager"
	"github.com/iotaledger/iota-core/pkg/protocol/engine/tipselection"
	"github.com/iotaledger/iota-core/pkg/protocol/engine/upgrade"
	"github.com/iotaledger/iota-core/pkg/protocol/sybilprotection"
	"github.com/iotaledger/iota-core/pkg/retainer"
	"github.com/iotaledger/iota-core/pkg/storage"
	iotago "github.com/iotaledger/iota.go/v4"
)

// region Engine /////////////////////////////////////////////////////////////////////////////////////////////////////

type Engine struct {
<<<<<<< HEAD
	Events          *Events
	Storage         *storage.Storage
	Filter          filter.Filter
	EvictionState   *eviction.State
	BlockRequester  *eventticker.EventTicker[iotago.SlotIndex, iotago.BlockID]
	BlockDAG        blockdag.BlockDAG
	Booker          booker.Booker
	Clock           clock.Clock
	BlockGadget     blockgadget.Gadget
	SlotGadget      slotgadget.Gadget
	SybilProtection sybilprotection.SybilProtection
	Notarization    notarization.Notarization
	Attestations    attestation.Attestations
	Ledger          ledger.Ledger
	TipManager      tipmanager.TipManager
	TipSelection    tipselection.TipSelection
	Retainer        retainer.Retainer
=======
	Events              *Events
	Storage             *storage.Storage
	Filter              filter.Filter
	EvictionState       *eviction.State
	BlockRequester      *eventticker.EventTicker[iotago.SlotIndex, iotago.BlockID]
	BlockDAG            blockdag.BlockDAG
	Booker              booker.Booker
	Clock               clock.Clock
	BlockGadget         blockgadget.Gadget
	SlotGadget          slotgadget.Gadget
	SybilProtection     sybilprotection.SybilProtection
	Notarization        notarization.Notarization
	Attestations        attestation.Attestations
	Ledger              ledger.Ledger
	TipManager          tipmanager.TipManager
	TipSelection        tipselection.TipSelection
	UpgradeOrchestrator upgrade.Orchestrator
>>>>>>> 9d3cc4d5

	Workers      *workerpool.Group
	errorHandler func(error)

	BlockCache *blocks.Blocks

	isBootstrapped      bool
	isBootstrappedMutex syncutils.Mutex

	chainID iotago.CommitmentID
	mutex   syncutils.RWMutex

	optsBootstrappedThreshold time.Duration
	optsSnapshotPath          string
	optsEntryPointsDepth      int
	optsSnapshotDepth         int
	optsBlockRequester        []options.Option[eventticker.EventTicker[iotago.SlotIndex, iotago.BlockID]]

	module.Module
}

func New(
	workers *workerpool.Group,
	errorHandler func(error),
	storageInstance *storage.Storage,
	filterProvider module.Provider[*Engine, filter.Filter],
	blockDAGProvider module.Provider[*Engine, blockdag.BlockDAG],
	bookerProvider module.Provider[*Engine, booker.Booker],
	clockProvider module.Provider[*Engine, clock.Clock],
	blockGadgetProvider module.Provider[*Engine, blockgadget.Gadget],
	slotGadgetProvider module.Provider[*Engine, slotgadget.Gadget],
	sybilProtectionProvider module.Provider[*Engine, sybilprotection.SybilProtection],
	notarizationProvider module.Provider[*Engine, notarization.Notarization],
	attestationProvider module.Provider[*Engine, attestation.Attestations],
	ledgerProvider module.Provider[*Engine, ledger.Ledger],
	tipManagerProvider module.Provider[*Engine, tipmanager.TipManager],
	tipSelectionProvider module.Provider[*Engine, tipselection.TipSelection],
<<<<<<< HEAD
	retainerProvider module.Provider[*Engine, retainer.Retainer],
=======
	upgradeOrchestratorProvider module.Provider[*Engine, upgrade.Orchestrator],
>>>>>>> 9d3cc4d5
	opts ...options.Option[Engine],
) (engine *Engine) {
	var needsToImportSnapshot bool
	var file *os.File
	var fileErr error

	return options.Apply(
		&Engine{
			Events:        NewEvents(),
			Storage:       storageInstance,
			EvictionState: eviction.NewState(storageInstance.RootBlocks),
			Workers:       workers,
			errorHandler:  errorHandler,

			optsSnapshotPath:          "snapshot.bin",
			optsBootstrappedThreshold: 10 * time.Second,
			optsSnapshotDepth:         5,
		}, opts, func(e *Engine) {
			needsToImportSnapshot = !e.Storage.Settings().IsSnapshotImported() && e.optsSnapshotPath != ""

			// Import the settings from the snapshot file if needed.
			if needsToImportSnapshot {
				file, fileErr = os.Open(e.optsSnapshotPath)
				if fileErr != nil {
					panic(ierrors.Wrap(fileErr, "failed to open snapshot file"))
				}

				if err := e.ImportSettings(file); err != nil {
					panic(ierrors.Wrap(err, "failed to import snapshot settings"))
				}
			}
		},
		func(e *Engine) {
			// Setup all components
			e.BlockCache = blocks.New(e.EvictionState, e.Storage.Settings())
			e.BlockRequester = eventticker.New(e.optsBlockRequester...)
			e.SybilProtection = sybilProtectionProvider(e)
			e.BlockDAG = blockDAGProvider(e)
			e.Filter = filterProvider(e)
			e.Booker = bookerProvider(e)
			e.Clock = clockProvider(e)
			e.BlockGadget = blockGadgetProvider(e)
			e.SlotGadget = slotGadgetProvider(e)
			e.Notarization = notarizationProvider(e)
			e.Attestations = attestationProvider(e)
			e.Ledger = ledgerProvider(e)
			e.TipManager = tipManagerProvider(e)
			e.TipSelection = tipSelectionProvider(e)
<<<<<<< HEAD
			e.Retainer = retainerProvider(e)
=======
			e.UpgradeOrchestrator = upgradeOrchestratorProvider(e)
>>>>>>> 9d3cc4d5
		},
		(*Engine).setupBlockStorage,
		(*Engine).setupEvictionState,
		(*Engine).setupBlockRequester,
		(*Engine).setupPruning,
		(*Engine).acceptanceHandler,
		(*Engine).TriggerConstructed,
		func(e *Engine) {
			// Import the rest of the snapshot if needed.
			if needsToImportSnapshot {
				if err := e.ImportContents(file); err != nil {
					panic(ierrors.Wrap(err, "failed to import snapshot contents"))
				}

				if closeErr := file.Close(); closeErr != nil {
					panic(closeErr)
				}

				// Only mark any pruning indexes if we loaded a non-genesis snapshot
				if e.Storage.Settings().LatestFinalizedSlot() > 0 {
					e.Storage.Prunable.PruneUntilSlot(e.Storage.Settings().LatestFinalizedSlot())
				}

				if err := e.Storage.Settings().SetSnapshotImported(); err != nil {
					panic(ierrors.Wrap(err, "failed to set snapshot imported"))
				}

			} else {
				// Restore from Disk
				e.Storage.Prunable.RestoreFromDisk()

				e.EvictionState.PopulateFromStorage(e.Storage.Settings().LatestCommitment().Index())
				if err := e.Attestations.RestoreFromDisk(); err != nil {
					panic(ierrors.Wrap(err, "failed to restore attestations from disk"))
				}
				if err := e.UpgradeOrchestrator.RestoreFromDisk(e.Storage.Settings().LatestCommitment().Index()); err != nil {
					panic(ierrors.Wrap(err, "failed to restore upgrade orchestrator from disk"))
				}
			}
		},
		func(e *Engine) {
			fmt.Println("Engine Settings", e.Storage.Settings().String())
		},
		(*Engine).TriggerInitialized,
	)
}

func (e *Engine) Shutdown() {
	if !e.WasStopped() {
		e.TriggerStopped()

		e.BlockRequester.Shutdown()
		e.Attestations.Shutdown()
		e.Notarization.Shutdown()
		e.Booker.Shutdown()
		e.Ledger.Shutdown()
		e.BlockDAG.Shutdown()
		e.BlockGadget.Shutdown()
		e.SlotGadget.Shutdown()
		e.Clock.Shutdown()
		e.SybilProtection.Shutdown()
		e.UpgradeOrchestrator.Shutdown()
		e.TipManager.Shutdown()
		e.Filter.Shutdown()
		e.Storage.Shutdown()
		e.Workers.Shutdown()
	}
}

func (e *Engine) ProcessBlockFromPeer(block *model.Block, source network.PeerID) {
	e.Filter.ProcessReceivedBlock(block, source)
	e.Events.BlockProcessed.Trigger(block.ID())
}

func (e *Engine) BlockFromCache(id iotago.BlockID) (*blocks.Block, bool) {
	return e.BlockCache.Block(id)
}

func (e *Engine) Block(id iotago.BlockID) (*model.Block, bool) {
	cachedBlock, exists := e.BlockCache.Block(id)
	if exists && !cachedBlock.IsRootBlock() {
		return cachedBlock.ModelBlock(), !cachedBlock.IsMissing()
	}

	// The block should've been in the block cache, so there's no need to check the storage.
	if !exists && id.Index() > e.Storage.Settings().LatestCommitment().Index() {
		return nil, false
	}

	s := e.Storage.Blocks(id.Index())
	if s == nil {
		return nil, false
	}
	modelBlock, err := s.Load(id)
	if err != nil {
		// TODO: log error?
		return nil, false
	}

	return modelBlock, modelBlock != nil
}

func (e *Engine) IsBootstrapped() (isBootstrapped bool) {
	e.isBootstrappedMutex.Lock()
	defer e.isBootstrappedMutex.Unlock()

	if e.isBootstrapped {
		return true
	}

	if isBootstrapped = time.Since(e.Clock.Accepted().RelativeTime()) < e.optsBootstrappedThreshold && e.Notarization.IsBootstrapped(); isBootstrapped {
		e.isBootstrapped = true
	}

	return isBootstrapped
}

func (e *Engine) IsSynced() (isBootstrapped bool) {
	return e.IsBootstrapped() // && time.Since(e.Clock.PreAccepted().Time()) < e.optsBootstrappedThreshold
}

func (e *Engine) APIForSlot(slot iotago.SlotIndex) iotago.API {
	return e.Storage.Settings().APIForSlot(slot)
}

func (e *Engine) APIForEpoch(epoch iotago.EpochIndex) iotago.API {
	return e.Storage.Settings().APIForEpoch(epoch)
}

func (e *Engine) APIForVersion(version iotago.Version) (iotago.API, error) {
	return e.Storage.Settings().APIForVersion(version)
}

func (e *Engine) LatestAPI() iotago.API {
	return e.Storage.Settings().LatestAPI()
}

func (e *Engine) CurrentAPI() iotago.API {
	return e.Storage.Settings().CurrentAPI()
}

func (e *Engine) WriteSnapshot(filePath string, targetSlot ...iotago.SlotIndex) (err error) {
	if len(targetSlot) == 0 {
		targetSlot = append(targetSlot, e.Storage.Settings().LatestCommitment().Index())
	} else if targetSlot[0] <= lo.Return1(e.Storage.LastPrunedSlot()) {
		return ierrors.Errorf("impossible to create a snapshot for slot %d because it is pruned (last pruned slot %d)", targetSlot[0], lo.Return1(e.Storage.LastPrunedSlot()))
	}

	if fileHandle, err := os.Create(filePath); err != nil {
		return ierrors.Wrap(err, "failed to create snapshot file")
	} else if err = e.Export(fileHandle, targetSlot[0]); err != nil {
		return ierrors.Wrap(err, "failed to write snapshot")
	} else if err = fileHandle.Close(); err != nil {
		return ierrors.Wrap(err, "failed to close snapshot file")
	}

	return
}

func (e *Engine) ImportSettings(reader io.ReadSeeker) (err error) {
	if err = e.Storage.Settings().Import(reader); err != nil {
		return ierrors.Wrap(err, "failed to import settings")
	}

	return
}

func (e *Engine) ImportContents(reader io.ReadSeeker) (err error) {
	if err = e.Storage.Commitments().Import(reader); err != nil {
		return ierrors.Wrap(err, "failed to import commitments")
	} else if err = e.Ledger.Import(reader); err != nil {
		return ierrors.Wrap(err, "failed to import ledger")
	} else if err := e.SybilProtection.Import(reader); err != nil {
		return ierrors.Wrap(err, "failed to import sybil protection")
	} else if err = e.EvictionState.Import(reader); err != nil {
		return ierrors.Wrap(err, "failed to import eviction state")
	} else if err = e.Attestations.Import(reader); err != nil {
		return ierrors.Wrap(err, "failed to import attestation state")
	} else if err = e.UpgradeOrchestrator.Import(reader); err != nil {
		return ierrors.Wrap(err, "failed to import upgrade orchestrator")
	}

	return
}

func (e *Engine) Export(writer io.WriteSeeker, targetSlot iotago.SlotIndex) (err error) {
	targetCommitment, err := e.Storage.Commitments().Load(targetSlot)
	if err != nil {
		return ierrors.Wrapf(err, "failed to load target commitment at slot %d", targetSlot)
	}

	if err = e.Storage.Settings().Export(writer, targetCommitment.Commitment()); err != nil {
		return ierrors.Wrap(err, "failed to export settings")
	} else if err = e.Storage.Commitments().Export(writer, targetSlot); err != nil {
		return ierrors.Wrap(err, "failed to export commitments")
	} else if err = e.Ledger.Export(writer, targetSlot); err != nil {
		return ierrors.Wrap(err, "failed to export ledger")
	} else if err := e.SybilProtection.Export(writer, targetSlot); err != nil {
		return ierrors.Wrap(err, "failed to export sybil protection")
	} else if err = e.EvictionState.Export(writer, e.Storage.Settings().LatestFinalizedSlot(), targetSlot); err != nil {
		// The rootcommitment is determined from the rootblocks. Therefore, we need to export starting from the last finalized slot.
		return ierrors.Wrap(err, "failed to export eviction state")
	} else if err = e.Attestations.Export(writer, targetSlot); err != nil {
		return ierrors.Wrap(err, "failed to export attestation state")
	} else if err = e.UpgradeOrchestrator.Export(writer, targetSlot); err != nil {
		return ierrors.Wrap(err, "failed to export upgrade orchestrator")
	}

	return
}

// RemoveFromFilesystem removes the directory of the engine from the filesystem.
func (e *Engine) RemoveFromFilesystem() error {
	return os.RemoveAll(e.Storage.Directory())
}

func (e *Engine) Name() string {
	return filepath.Base(e.Storage.Directory())
}

func (e *Engine) ChainID() iotago.CommitmentID {
	e.mutex.RLock()
	defer e.mutex.RUnlock()

	return e.chainID
}

func (e *Engine) SetChainID(chainID iotago.CommitmentID) {
	e.mutex.Lock()
	defer e.mutex.Unlock()

	e.chainID = chainID
}

func (e *Engine) acceptanceHandler() {
	wp := e.Workers.CreatePool("BlockAccepted", 1)

	e.Events.BlockGadget.BlockAccepted.Hook(func(block *blocks.Block) {
		e.Events.BlockGadget.BlockAccepted.Hook(func(block *blocks.Block) {
			e.Ledger.BlockAccepted(block)
			e.SybilProtection.BlockAccepted(block)
			e.UpgradeOrchestrator.TrackBlock(block)

			e.Events.AcceptedBlockProcessed.Trigger(block)
		}, event.WithWorkerPool(wp))
	})
}

func (e *Engine) setupBlockStorage() {
	wp := e.Workers.CreatePool("BlockStorage", 1) // Using just 1 worker to avoid contention

	e.Events.BlockGadget.BlockAccepted.Hook(func(block *blocks.Block) {
		store := e.Storage.Blocks(block.ID().Index())
		if store == nil {
			e.errorHandler(ierrors.Errorf("failed to store block with %s, storage with given index does not exist", block.ID()))
		}

		if err := store.Store(block.ModelBlock()); err != nil {
			e.errorHandler(ierrors.Wrapf(err, "failed to store block with %s", block.ID()))
		}
	}, event.WithWorkerPool(wp))
}

func (e *Engine) setupEvictionState() {
	e.Events.EvictionState.LinkTo(e.EvictionState.Events)

	wp := e.Workers.CreatePool("EvictionState", 1) // Using just 1 worker to avoid contention

	e.Events.BlockGadget.BlockAccepted.Hook(func(block *blocks.Block) {
		block.ForEachParent(func(parent iotago.Parent) {
			// TODO: ONLY ADD STRONG PARENTS AFTER NOT DOWNLOADING PAST WEAK ARROWS
			// TODO: is this correct? could this lock acceptance in some extreme corner case? something like this happened, that confirmation is correctly advancing per block, but acceptance does not. I think it might have something to do with root blocks
			if parent.ID.Index() < block.ID().Index() && !e.EvictionState.IsRootBlock(parent.ID) {
				parentBlock, exists := e.Block(parent.ID)
				if !exists {
					e.errorHandler(ierrors.Errorf("cannot store root block (%s) because it is missing", parent.ID))
					return
				}
				e.EvictionState.AddRootBlock(parentBlock.ID(), parentBlock.ProtocolBlock().SlotCommitmentID)
			}
		})
	}, event.WithWorkerPool(wp))

	e.Events.Notarization.SlotCommitted.Hook(func(details *notarization.SlotCommittedDetails) {
		e.EvictionState.AdvanceActiveWindowToIndex(details.Commitment.Index())
	}, event.WithWorkerPool(wp))

	e.Events.EvictionState.SlotEvicted.Hook(e.BlockCache.EvictUntil)

	e.EvictionState.Initialize(e.Storage.Settings().LatestCommitment().Index())
}

func (e *Engine) setupBlockRequester() {
	e.Events.BlockRequester.LinkTo(e.BlockRequester.Events)

	e.Events.EvictionState.SlotEvicted.Hook(e.BlockRequester.EvictUntil)

	// We need to hook to make sure that the request is created before the block arrives to avoid a race condition
	// where we try to delete the request again before it is created. Thus, continuing to request forever.
	e.Events.BlockDAG.BlockMissing.Hook(func(block *blocks.Block) {
		// TODO: ONLY START REQUESTING WHEN NOT IN WARPSYNC RANGE (or just not attach outside)?
		e.BlockRequester.StartTicker(block.ID())
	})
	e.Events.BlockDAG.MissingBlockAttached.Hook(func(block *blocks.Block) {
		e.BlockRequester.StopTicker(block.ID())
	}, event.WithWorkerPool(e.Workers.CreatePool("BlockRequester", 1))) // Using just 1 worker to avoid contention
}

func (e *Engine) setupPruning() {
	e.Events.SlotGadget.SlotFinalized.Hook(func(index iotago.SlotIndex) {
		e.Storage.PruneUntilSlot(index)
	}, event.WithWorkerPool(e.Workers.CreatePool("PruneEngine", 1)))
}

// EarliestRootCommitment is used to make sure that the chainManager knows the earliest possible
// commitment that blocks we are solidifying will refer to. Failing to do so will prevent those blocks
// from being processed as their chain will be deemed unsolid.
// lastFinalizedSlot is needed to make sure that the root commitment is not younger than the last finalized slot.
// If setting the root commitment based on the last evicted slot this basically means we won't be able to solidify another
// chain beyond a window based on eviction, which in turn is based on acceptance. In case of a partition, this behavior is
// clearly not desired.
func (e *Engine) EarliestRootCommitment(lastFinalizedSlot iotago.SlotIndex) (earliestCommitment *model.Commitment, valid bool) {
	earliestRootCommitmentID, valid := e.EvictionState.EarliestRootCommitmentID(lastFinalizedSlot)
	if !valid {
		return nil, false
	}
	rootCommitment, err := e.Storage.Commitments().Load(earliestRootCommitmentID.Index())
	if err != nil {
		panic(fmt.Sprintln("could not load earliest commitment after engine initialization", err))
	}

	return rootCommitment, true
}

func (e *Engine) ErrorHandler(componentName string) func(error) {
	return func(err error) {
		e.errorHandler(ierrors.Wrap(err, componentName))
	}
}

// endregion ///////////////////////////////////////////////////////////////////////////////////////////////////////////

// region Options //////////////////////////////////////////////////////////////////////////////////////////////////////

func WithSnapshotPath(snapshotPath string) options.Option[Engine] {
	return func(e *Engine) {
		e.optsSnapshotPath = snapshotPath
	}
}

func WithBootstrapThreshold(threshold time.Duration) options.Option[Engine] {
	return func(e *Engine) {
		e.optsBootstrappedThreshold = threshold
	}
}

func WithEntryPointsDepth(entryPointsDepth int) options.Option[Engine] {
	return func(engine *Engine) {
		engine.optsEntryPointsDepth = entryPointsDepth
	}
}

func WithSnapshotDepth(depth int) options.Option[Engine] {
	return func(e *Engine) {
		e.optsSnapshotDepth = depth
	}
}

func WithRequesterOptions(opts ...options.Option[eventticker.EventTicker[iotago.SlotIndex, iotago.BlockID]]) options.Option[Engine] {
	return func(e *Engine) {
		e.optsBlockRequester = append(e.optsBlockRequester, opts...)
	}
}

// endregion ///////////////////////////////////////////////////////////////////////////////////////////////////////////<|MERGE_RESOLUTION|>--- conflicted
+++ resolved
@@ -40,25 +40,6 @@
 // region Engine /////////////////////////////////////////////////////////////////////////////////////////////////////
 
 type Engine struct {
-<<<<<<< HEAD
-	Events          *Events
-	Storage         *storage.Storage
-	Filter          filter.Filter
-	EvictionState   *eviction.State
-	BlockRequester  *eventticker.EventTicker[iotago.SlotIndex, iotago.BlockID]
-	BlockDAG        blockdag.BlockDAG
-	Booker          booker.Booker
-	Clock           clock.Clock
-	BlockGadget     blockgadget.Gadget
-	SlotGadget      slotgadget.Gadget
-	SybilProtection sybilprotection.SybilProtection
-	Notarization    notarization.Notarization
-	Attestations    attestation.Attestations
-	Ledger          ledger.Ledger
-	TipManager      tipmanager.TipManager
-	TipSelection    tipselection.TipSelection
-	Retainer        retainer.Retainer
-=======
 	Events              *Events
 	Storage             *storage.Storage
 	Filter              filter.Filter
@@ -75,8 +56,8 @@
 	Ledger              ledger.Ledger
 	TipManager          tipmanager.TipManager
 	TipSelection        tipselection.TipSelection
+	Retainer            retainer.Retainer
 	UpgradeOrchestrator upgrade.Orchestrator
->>>>>>> 9d3cc4d5
 
 	Workers      *workerpool.Group
 	errorHandler func(error)
@@ -114,11 +95,8 @@
 	ledgerProvider module.Provider[*Engine, ledger.Ledger],
 	tipManagerProvider module.Provider[*Engine, tipmanager.TipManager],
 	tipSelectionProvider module.Provider[*Engine, tipselection.TipSelection],
-<<<<<<< HEAD
 	retainerProvider module.Provider[*Engine, retainer.Retainer],
-=======
 	upgradeOrchestratorProvider module.Provider[*Engine, upgrade.Orchestrator],
->>>>>>> 9d3cc4d5
 	opts ...options.Option[Engine],
 ) (engine *Engine) {
 	var needsToImportSnapshot bool
@@ -167,11 +145,8 @@
 			e.Ledger = ledgerProvider(e)
 			e.TipManager = tipManagerProvider(e)
 			e.TipSelection = tipSelectionProvider(e)
-<<<<<<< HEAD
 			e.Retainer = retainerProvider(e)
-=======
 			e.UpgradeOrchestrator = upgradeOrchestratorProvider(e)
->>>>>>> 9d3cc4d5
 		},
 		(*Engine).setupBlockStorage,
 		(*Engine).setupEvictionState,
