--- conflicted
+++ resolved
@@ -32,9 +32,6 @@
 	case "interactive":
 		interactive.Run()
 	case "basic":
-<<<<<<< HEAD
-		programs.CustomSpam(&customSpamParams)
-=======
 		// load wallet
 		accData, err := accountwallet.ReadAccountWallet()
 		if err != nil {
@@ -43,7 +40,6 @@
 		}
 
 		programs.CustomSpam(&customSpamParams, accData)
->>>>>>> d47e8456
 	case "accounts":
 		// load wallet
 		accWallet, err := accountwallet.Run(lastFaucetUnspendOutputID)
@@ -112,19 +108,11 @@
 	case accountwallet.AllotAccountCommand:
 		params := parseAllotAccountFlags(sub.flags)
 		log.Infof("Run subcommand: %s, with parametetr set: %v", accountwallet.AllotAccountCommand, params)
-<<<<<<< HEAD
 
 		err := wallet.AllotToAccount(params)
 		if err != nil {
 			log.Errorf("Error allotting account: %v", err)
 
-=======
-
-		err := wallet.AllotToAccount(params)
-		if err != nil {
-			log.Errorf("Error allotting account: %v", err)
-
->>>>>>> d47e8456
 			return
 		}
 	}
