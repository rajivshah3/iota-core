--- conflicted
+++ resolved
@@ -15,16 +15,12 @@
 	for _, node := range nodes {
 		for accountID, diffChange := range accountDiffs {
 			t.Eventually(func() error {
-<<<<<<< HEAD
-				storedDiffChange, _, err := node.Protocol.MainEngine().Storage.AccountDiffs(slotIndex).Load(accountID)
-=======
-				store, err := node.Protocol.MainEngineInstance().Storage.AccountDiffs(slotIndex)
+				store, err := node.Protocol.MainEngine().Storage.AccountDiffs(slotIndex)
 				if err != nil {
 					return ierrors.Wrapf(err, "AssertStorageAccountDiffs: %s: failed to load accounts diff for slot %d", node.Name, slotIndex)
 				}
 
 				storedDiffChange, _, err := store.Load(accountID)
->>>>>>> 1f9c4720
 				if err != nil {
 					return ierrors.Wrapf(err, "AssertStorageAccountDiffs: %s: error loading account diff: %s", node.Name, accountID)
 				}
