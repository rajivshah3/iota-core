package ledger

import (
	cryptoed25519 "crypto/ed25519"
	"fmt"
	"io"

	"github.com/pkg/errors"
	"golang.org/x/xerrors"

	"github.com/iotaledger/hive.go/crypto/ed25519"
	"github.com/iotaledger/hive.go/ds/advancedset"
	"github.com/iotaledger/hive.go/kvstore"
	"github.com/iotaledger/hive.go/lo"
	"github.com/iotaledger/hive.go/runtime/event"
	"github.com/iotaledger/hive.go/runtime/module"
	"github.com/iotaledger/iota-core/pkg/core/api"
	"github.com/iotaledger/iota-core/pkg/core/promise"
	"github.com/iotaledger/iota-core/pkg/core/vote"
	"github.com/iotaledger/iota-core/pkg/model"
	"github.com/iotaledger/iota-core/pkg/protocol/engine"
	"github.com/iotaledger/iota-core/pkg/protocol/engine/accounts"
	"github.com/iotaledger/iota-core/pkg/protocol/engine/accounts/accountsledger"
	"github.com/iotaledger/iota-core/pkg/protocol/engine/accounts/mana"
	"github.com/iotaledger/iota-core/pkg/protocol/engine/blocks"
	"github.com/iotaledger/iota-core/pkg/protocol/engine/consensus/epochgadget"
	"github.com/iotaledger/iota-core/pkg/protocol/engine/ledger"
	"github.com/iotaledger/iota-core/pkg/protocol/engine/mempool"
	"github.com/iotaledger/iota-core/pkg/protocol/engine/mempool/conflictdag"
	"github.com/iotaledger/iota-core/pkg/protocol/engine/mempool/conflictdag/conflictdagv1"
	mempoolv1 "github.com/iotaledger/iota-core/pkg/protocol/engine/mempool/v1"
	"github.com/iotaledger/iota-core/pkg/protocol/engine/sybilprotection"
	"github.com/iotaledger/iota-core/pkg/protocol/engine/utxoledger"
	"github.com/iotaledger/iota-core/pkg/storage/prunable"
	iotago "github.com/iotaledger/iota.go/v4"
)

var (
	ErrUnexpectedUnderlyingType    = errors.New("unexpected underlying type provided by the interface")
	ErrTransactionMetadataNotFOund = errors.New("TransactionMetadata not found")
)

type Ledger struct {
	events *ledger.Events

	apiProvider api.Provider

	utxoLedger       *utxoledger.Manager
	accountsLedger   *accountsledger.Manager
	manaManager      *mana.Manager
	epochGadget      epochgadget.Gadget
	commitmentLoader func(iotago.SlotIndex) (*model.Commitment, error)

	sybilProtection sybilprotection.SybilProtection

	memPool      mempool.MemPool[ledger.BlockVoteRank]
	conflictDAG  conflictdag.ConflictDAG[iotago.TransactionID, iotago.OutputID, ledger.BlockVoteRank]
	errorHandler func(error)

	module.Module
}

func NewProvider() module.Provider[*engine.Engine, ledger.Ledger] {
	return module.Provide(func(e *engine.Engine) ledger.Ledger {
		l := New(
			e.Storage.Ledger(),
			e.Storage.Accounts(),
			e.Storage.Commitments().Load,
			e.BlockCache.Block,
			e.Storage.AccountDiffs,
			e,
			e.SybilProtection,
			e.EpochGadget,
			e.ErrorHandler("ledger"),
		)

		// TODO: when should ledgerState be pruned?

		e.HookConstructed(func() {
			// TODO: create an Init method that is called with all additional dependencies on e.HookInitialized()
			e.Events.Ledger.LinkTo(l.events)
			l.conflictDAG = conflictdagv1.New[iotago.TransactionID, iotago.OutputID, ledger.BlockVoteRank](l.sybilProtection.OnlineCommittee().Size)
			e.Events.ConflictDAG.LinkTo(l.conflictDAG.Events())

			l.memPool = mempoolv1.New(l.executeStardustVM, l.resolveState, e.Workers.CreateGroup("MemPool"), l.conflictDAG, e, mempoolv1.WithForkAllTransactions[ledger.BlockVoteRank](true))
			e.EvictionState.Events.SlotEvicted.Hook(l.memPool.Evict)

			// TODO: how do we want to handle changing API here?
			api := l.apiProvider.LatestAPI()
			l.manaManager = mana.NewManager(api.ManaDecayProvider(), l.resolveAccountOutput)
			l.accountsLedger.SetCommitmentEvictionAge(api.ProtocolParameters().EvictionAge())
			l.accountsLedger.SetLatestCommittedSlot(e.Storage.Settings().LatestCommitment().Index())

			wp := e.Workers.CreateGroup("Ledger").CreatePool("BlockAccepted", 1)
			e.Events.BlockGadget.BlockAccepted.Hook(func(block *blocks.Block) {
				l.accountsLedger.TrackBlock(block)
				l.BlockAccepted(block)
				l.epochGadget.BlockAccepted(block)
				l.events.BlockProcessed.Trigger(block)
			}, event.WithWorkerPool(wp))

			e.Events.BlockGadget.BlockPreAccepted.Hook(l.blockPreAccepted)

			l.TriggerConstructed()
			l.TriggerInitialized()
		})

		return l
	})
}

func New(
	utxoStore,
	accountsStore kvstore.KVStore,
	commitmentLoader func(iotago.SlotIndex) (*model.Commitment, error),
	blocksFunc func(id iotago.BlockID) (*blocks.Block, bool),
	slotDiffFunc func(iotago.SlotIndex) *prunable.AccountDiffs,
	apiProvider api.Provider,
	sybilProtection sybilprotection.SybilProtection,
	epochGadget epochgadget.Gadget,
	errorHandler func(error),
) *Ledger {
	return &Ledger{
		events:           ledger.NewEvents(),
		apiProvider:      apiProvider,
		accountsLedger:   accountsledger.New(blocksFunc, slotDiffFunc, accountsStore),
		utxoLedger:       utxoledger.New(utxoStore, apiProvider),
		commitmentLoader: commitmentLoader,
		sybilProtection:  sybilProtection,
		epochGadget:      epochGadget,
		errorHandler:     errorHandler,
		conflictDAG:      conflictdagv1.New[iotago.TransactionID, iotago.OutputID, ledger.BlockVoteRank](sybilProtection.OnlineCommittee().Size),
	}
}

func (l *Ledger) OnTransactionAttached(handler func(transaction mempool.TransactionMetadata), opts ...event.Option) {
	l.memPool.OnTransactionAttached(handler, opts...)
}

func (l *Ledger) AttachTransaction(block *blocks.Block) (transactionMetadata mempool.TransactionMetadata, containsTransaction bool) {
	if transaction, hasTransaction := block.Transaction(); hasTransaction {
		transactionMetadata, err := l.memPool.AttachTransaction(transaction, block.ID())
		if err != nil {
			l.errorHandler(err)

			return nil, true
		}

		return transactionMetadata, true
	}

	return nil, false
}

func (l *Ledger) CommitSlot(index iotago.SlotIndex) (stateRoot iotago.Identifier, mutationRoot iotago.Identifier, accountRoot iotago.Identifier, err error) {
	ledgerIndex, err := l.utxoLedger.ReadLedgerIndex()
	if err != nil {
		return iotago.Identifier{}, iotago.Identifier{}, iotago.Identifier{}, err
	}

	if index != ledgerIndex+1 {
		panic(fmt.Errorf("there is a gap in the ledgerstate %d vs %d", ledgerIndex, index))
	}

	stateDiff := l.memPool.StateDiff(index)

	// collect outputs and allotments from the "uncompacted" stateDiff
	// outputs need to be processed in the "uncompacted" version of the state diff, as we need to be able to store
	// and retrieve intermediate outputs to show to the user
	spends, outputs, accountDiffs, err := l.processStateDiffTransactions(stateDiff)
	if err != nil {
		return iotago.Identifier{}, iotago.Identifier{}, iotago.Identifier{}, xerrors.Errorf("failed to process state diff transactions in slot %d: %w", index, err)
	}

	// Now we process the collected account changes, for that we consume the "compacted" state diff to get the overall
	// account changes at UTXO level without needing to worry about multiple spends of the same account in the same slot,
	// we only care about the initial account output to be consumed and the final account output to be created.
	// output side
	createdAccounts, consumedAccounts, destroyedAccounts, err := l.processCreatedAndConsumedAccountOutputs(stateDiff, accountDiffs)
	if err != nil {
		return iotago.Identifier{}, iotago.Identifier{}, iotago.Identifier{}, xerrors.Errorf("failed to process outputs consumed and created in slot %d: %w", index, err)
	}

	l.prepareAccountDiffs(accountDiffs, index, consumedAccounts, createdAccounts)

	// Commit the changes
	// Update the mana manager's cache
	l.manaManager.ApplyDiff(index, destroyedAccounts, createdAccounts)

	// Update the UTXO ledger
	if err = l.utxoLedger.ApplyDiff(index, outputs, spends); err != nil {
		return iotago.Identifier{}, iotago.Identifier{}, iotago.Identifier{}, xerrors.Errorf("failed to apply diff to UTXO ledger for index %d: %w", index, err)
	}

	// Update the Accounts ledger
	if err = l.accountsLedger.ApplyDiff(index, accountDiffs, destroyedAccounts); err != nil {
		return iotago.Identifier{}, iotago.Identifier{}, iotago.Identifier{}, xerrors.Errorf("failed to apply diff to Accounts ledger for index %d: %w", index, err)
	}

	// Mark each transaction as committed so the mempool can evict it
	stateDiff.ExecutedTransactions().ForEach(func(_ iotago.TransactionID, tx mempool.TransactionMetadata) bool {
		tx.Commit()
		return true
	})

	return l.utxoLedger.StateTreeRoot(), iotago.Identifier(stateDiff.Mutations().Root()), l.accountsLedger.AccountsTreeRoot(), nil
}

func (l *Ledger) AddAccount(output *utxoledger.Output) error {
	return l.accountsLedger.AddAccount(output)
}

func (l *Ledger) AddUnspentOutput(unspentOutput *utxoledger.Output) error {
	return l.utxoLedger.AddUnspentOutput(unspentOutput)
}

func (l *Ledger) BlockAccepted(block *blocks.Block) {
	if _, hasTransaction := block.Transaction(); hasTransaction {
		l.memPool.MarkAttachmentIncluded(block.ID())
	}
}

func (l *Ledger) Account(accountID iotago.AccountID, targetIndex iotago.SlotIndex) (accountData *accounts.AccountData, exists bool, err error) {
	return l.accountsLedger.Account(accountID, targetIndex)
}

func (l *Ledger) Output(stateRef iotago.IndexedUTXOReferencer) (*utxoledger.Output, error) {
	stateWithMetadata, err := l.memPool.StateMetadata(stateRef)
	if err != nil {
		return nil, err
	}

	switch castState := stateWithMetadata.State().(type) {
	case *utxoledger.Output:
		return castState, nil
	case *ExecutionOutput:
		txWithMetadata, exists := l.memPool.TransactionMetadata(stateRef.Ref().TransactionID())
		if !exists {
			return nil, errors.Wrapf(ErrTransactionMetadataNotFOund, "error in getting output for %v", stateWithMetadata.ID())
		}

		earliestAttachment := txWithMetadata.EarliestIncludedAttachment()

		tx, ok := txWithMetadata.Transaction().(*iotago.Transaction)
		if !ok {
			return nil, ErrUnexpectedUnderlyingType
		}

		return utxoledger.CreateOutput(l.apiProvider, stateWithMetadata.State().OutputID(), earliestAttachment, earliestAttachment.Index(), tx.Essence.CreationTime, stateWithMetadata.State().Output()), nil
	default:
		panic("unexpected State type")
	}
}

func (l *Ledger) IsOutputUnspent(outputID iotago.OutputID) (bool, error) {
	return l.utxoLedger.IsOutputIDUnspentWithoutLocking(outputID)
}

func (l *Ledger) Spent(outputID iotago.OutputID) (*utxoledger.Spent, error) {
	return l.utxoLedger.ReadSpentForOutputIDWithoutLocking(outputID)
}

func (l *Ledger) StateDiffs(index iotago.SlotIndex) (*utxoledger.SlotDiff, error) {
	return l.utxoLedger.SlotDiffWithoutLocking(index)
}

func (l *Ledger) TransactionMetadata(transactionID iotago.TransactionID) (mempool.TransactionMetadata, bool) {
	return l.memPool.TransactionMetadata(transactionID)
}

func (l *Ledger) TransactionMetadataByAttachment(blockID iotago.BlockID) (mempool.TransactionMetadata, bool) {
	return l.memPool.TransactionMetadataByAttachment(blockID)
}

func (l *Ledger) ConflictDAG() conflictdag.ConflictDAG[iotago.TransactionID, iotago.OutputID, ledger.BlockVoteRank] {
	return l.conflictDAG
}

func (l *Ledger) Import(reader io.ReadSeeker) error {
	if err := l.utxoLedger.Import(reader); err != nil {
		return errors.Wrap(err, "failed to import utxoLedger")
	}

	if err := l.accountsLedger.Import(reader); err != nil {
		return errors.Wrap(err, "failed to import accountsLedger")
	}

<<<<<<< HEAD
	// if err := l.epochGadget.Import(reader); err != nil {
	// 	return errors.Wrap(err, "failed to import rewardsManager")
	// }
=======
	if err := l.epochGadget.Import(reader); err != nil {
		return errors.Wrap(err, "failed to import epochGadget")
	}
>>>>>>> 61529f35

	return nil
}

func (l *Ledger) Export(writer io.WriteSeeker, targetIndex iotago.SlotIndex) error {
	if err := l.utxoLedger.Export(writer, targetIndex); err != nil {
		return errors.Wrap(err, "failed to export utxoLedger")
	}

	if err := l.accountsLedger.Export(writer, targetIndex); err != nil {
		return errors.Wrap(err, "failed to export accountsLedger")
	}

<<<<<<< HEAD
	// if err := l.epochGadget.Export(writer, targetIndex); err != nil {
	// 	return errors.Wrap(err, "failed to export rewardsManager")
	// }
=======
	if err := l.epochGadget.Export(writer, targetIndex); err != nil {
		return errors.Wrap(err, "failed to export epochGadget")
	}
>>>>>>> 61529f35

	return nil
}

func (l *Ledger) Shutdown() {
	l.TriggerStopped()
	l.conflictDAG.Shutdown()
}

// Process the collected account changes. The consumedAccounts and createdAccounts maps only contain outputs with a
// BIC feature, so allotments made to account without a BIC feature are not tracked here, and they are burned as a result.
// There are 3 possible cases:
// 1. The account was only consumed but not created in this slot, therefore, it is marked as destroyed, and its latest
// state is stored as diff to allow a rollback.
// 2. The account was consumed and created in the same slot, the account was transitioned, and we have to store the
// changes in the diff.
// 3. The account was only created in this slot, in this case we need to track the output's values as the diff.
func (l *Ledger) prepareAccountDiffs(accountDiffs map[iotago.AccountID]*prunable.AccountDiff, index iotago.SlotIndex, consumedAccounts map[iotago.AccountID]*utxoledger.Output, createdAccounts map[iotago.AccountID]*utxoledger.Output) {
	for consumedAccountID, consumedOutput := range consumedAccounts {
		// We might have had an allotment on this account, and the diff already exists
		accountDiff := getAccountDiff(accountDiffs, consumedAccountID)

		// Obtain account state at the current latest committed slot, which is index-1
		accountData, exists, err := l.accountsLedger.Account(consumedAccountID, index-1)
		if err != nil {
			panic(fmt.Errorf("error loading account %s in slot %d: %w", consumedAccountID, index-1, err))
		}
		if !exists {
			panic(fmt.Errorf("could not find destroyed account %s in slot %d", consumedAccountID, index-1))
		}

		// case 1. the account was destroyed, the diff will be created inside accountLedger on account deletion
		// case 2. the account was transitioned, fill in the diff with the delta information
		// Change and PreviousUpdatedTime are either 0 if we did not have an allotment for this account, or we already
		// have some values from the allotment, so no need to set them explicitly.
		createdOutput, accountTransitioned := createdAccounts[consumedAccountID]
		if !accountTransitioned {
			// case 1.
			continue
		}
		accountDiff.NewOutputID = createdOutput.OutputID()
		accountDiff.PreviousOutputID = consumedOutput.OutputID()

		oldPubKeysSet := accountData.PubKeys
		newPubKeysSet := advancedset.New[ed25519.PublicKey]()
		for _, pubKey := range createdOutput.Output().FeatureSet().BlockIssuer().BlockIssuerKeys {
			newPubKeysSet.Add(ed25519.PublicKey(pubKey))
		}

		// Add public keys that are not in the old set
		accountDiff.PubKeysAdded = newPubKeysSet.Filter(func(key ed25519.PublicKey) bool {
			return !oldPubKeysSet.Has(key)
		}).Slice()

		// Remove the keys that are not in the new set
		accountDiff.PubKeysRemoved = oldPubKeysSet.Filter(func(key ed25519.PublicKey) bool {
			return !newPubKeysSet.Has(key)
		}).Slice()

		if stakingFeature := createdOutput.Output().FeatureSet().Staking(); stakingFeature != nil {
			// staking feature is created or updated - create the diff between the account data and new account
			accountDiff.ValidatorStakeChange = int64(stakingFeature.StakedAmount) - int64(accountData.ValidatorStake)
			accountDiff.StakeEndEpochChange = int64(stakingFeature.EndEpoch) - int64(accountData.StakeEndEpoch)
			accountDiff.FixedCostChange = int64(stakingFeature.FixedCost) - int64(accountData.FixedCost)
		} else if consumedOutput.Output().FeatureSet().Staking() != nil {
			// staking feature was removed from an account
			accountDiff.ValidatorStakeChange = -int64(accountData.ValidatorStake)
			accountDiff.StakeEndEpochChange = -int64(accountData.StakeEndEpoch)
			accountDiff.FixedCostChange = -int64(accountData.FixedCost)
		}
	}

	// case 3. the account was created, fill in the diff with the information of the created output.
	for createdAccountID, createdOutput := range createdAccounts {
		// If it is also consumed, we are in case 2 that was handled above.
		if _, exists := consumedAccounts[createdAccountID]; exists {
			continue
		}

		// We might have had an allotment on this account, and the diff already exists
		accountDiff := getAccountDiff(accountDiffs, createdAccountID)

		// Change and PreviousUpdatedTime are either 0 if we did not have an allotment for this account, or we already
		// have some values from the allotment, so no need to set them explicitly.
		accountDiff.NewOutputID = createdOutput.OutputID()
		accountDiff.PreviousOutputID = iotago.EmptyOutputID
		accountDiff.PubKeysAdded = lo.Map(createdOutput.Output().FeatureSet().BlockIssuer().BlockIssuerKeys, func(pk cryptoed25519.PublicKey) ed25519.PublicKey { return ed25519.PublicKey(pk) })

		if stakingFeature := createdOutput.Output().FeatureSet().Staking(); stakingFeature != nil {
			accountDiff.ValidatorStakeChange = int64(stakingFeature.StakedAmount)
			accountDiff.StakeEndEpochChange = int64(stakingFeature.EndEpoch)
			accountDiff.FixedCostChange = int64(stakingFeature.FixedCost)
		}
	}
}

func (l *Ledger) processCreatedAndConsumedAccountOutputs(stateDiff mempool.StateDiff, accountDiffs map[iotago.AccountID]*prunable.AccountDiff) (createdAccounts map[iotago.AccountID]*utxoledger.Output, consumedAccounts map[iotago.AccountID]*utxoledger.Output, destroyedAccounts *advancedset.AdvancedSet[iotago.AccountID], err error) {
	createdAccounts = make(map[iotago.AccountID]*utxoledger.Output)
	consumedAccounts = make(map[iotago.AccountID]*utxoledger.Output)
	destroyedAccounts = advancedset.New[iotago.AccountID]()

	createdAccountDelegation := make(map[iotago.ChainID]*iotago.DelegationOutput)

	stateDiff.CreatedStates().ForEachKey(func(outputID iotago.OutputID) bool {
		createdOutput, errOutput := l.Output(outputID.UTXOInput())
		if errOutput != nil {
			err = xerrors.Errorf("failed to retrieve output %s: %w", outputID, errOutput)
			return false
		}

		switch createdOutput.OutputType() {
		case iotago.OutputAccount:
			createdAccount, _ := createdOutput.Output().(*iotago.AccountOutput)

			// if we create an account that doesn't have a block issuer feature or staking, we don't need to track the changes.
			// the VM needs to make sure that no staking feature is created, if there was no block issuer feature.
			// TODO: do we even need to check for staking feature here if we require BlockIssuer with staking?
			if createdAccount.FeatureSet().BlockIssuer() == nil && createdAccount.FeatureSet().Staking() == nil {
				return true
			}

			accountID := createdAccount.AccountID
			if accountID.Empty() {
				accountID = iotago.AccountIDFromOutputID(outputID)
			}

			createdAccounts[accountID] = createdOutput

		case iotago.OutputDelegation:
			// the delegation output was created => determine later if we need to add the stake to the validator
			delegation, _ := createdOutput.Output().(*iotago.DelegationOutput)
			createdAccountDelegation[delegation.DelegationID] = delegation
		}

		return true
	})

	if err != nil {
		return nil, nil, nil, xerrors.Errorf("error while processing created states: %w", err)
	}

	// input side
	stateDiff.DestroyedStates().ForEachKey(func(outputID iotago.OutputID) bool {
		spentOutput, errOutput := l.Output(outputID.UTXOInput())
		if errOutput != nil {
			err = xerrors.Errorf("failed to retrieve output %s: %w", outputID, errOutput)
			return false
		}

		switch spentOutput.OutputType() {
		case iotago.OutputAccount:
			consumedAccount, _ := spentOutput.Output().(*iotago.AccountOutput)
			// if we transition / destroy an account that doesn't have a block issuer feature or staking, we don't need to track the changes.
			// TODO: do we even need to check for staking feature here if we require BlockIssuer with staking?
			if consumedAccount.FeatureSet().BlockIssuer() == nil && consumedAccount.FeatureSet().Staking() == nil {
				return true
			}
			consumedAccounts[consumedAccount.AccountID] = spentOutput

			// if we have consumed accounts that are not created in the same slot, we need to track them as destroyed
			if _, exists := createdAccounts[consumedAccount.AccountID]; !exists {
				destroyedAccounts.Add(consumedAccount.AccountID)
			}

		case iotago.OutputDelegation:
			delegationOutput, _ := spentOutput.Output().(*iotago.DelegationOutput)

			// TODO: do we have a testcase that checks transitioning a delegation output twice in the same slot?
			if _, createdDelegationExists := createdAccountDelegation[delegationOutput.DelegationID]; createdDelegationExists {
				// the delegation output was created and destroyed in the same slot => do not track the delegation as newly created
				delete(createdAccountDelegation, delegationOutput.DelegationID)
			} else {
				// the delegation output was destroyed => subtract the stake from the validator account
				accountDiff := getAccountDiff(accountDiffs, delegationOutput.ValidatorID)
				accountDiff.DelegationStakeChange -= int64(delegationOutput.DelegatedAmount)
			}
		}

		return true
	})

	for _, delegationOutput := range createdAccountDelegation {
		// the delegation output was newly created and not transitioned/destroyed => add the stake to the validator account
		accountDiff := getAccountDiff(accountDiffs, delegationOutput.ValidatorID)
		accountDiff.DelegationStakeChange += int64(delegationOutput.DelegatedAmount)
	}

	if err != nil {
		return nil, nil, nil, xerrors.Errorf("error while processing created states: %w", err)
	}

	return createdAccounts, consumedAccounts, destroyedAccounts, nil
}

func (l *Ledger) processStateDiffTransactions(stateDiff mempool.StateDiff) (spends utxoledger.Spents, outputs utxoledger.Outputs, accountDiffs map[iotago.AccountID]*prunable.AccountDiff, err error) {
	accountDiffs = make(map[iotago.AccountID]*prunable.AccountDiff)

	stateDiff.ExecutedTransactions().ForEach(func(txID iotago.TransactionID, txWithMeta mempool.TransactionMetadata) bool {
		tx, ok := txWithMeta.Transaction().(*iotago.Transaction)
		if !ok {
			err = ErrUnexpectedUnderlyingType
			return false
		}
		txCreationTime := tx.Essence.CreationTime

		inputRefs, errInput := tx.Inputs()
		if errInput != nil {
			err = xerrors.Errorf("failed to retrieve inputs of %s: %w", txID, errInput)
			return false
		}

		// process outputs
		{
			// input side
			for _, inputRef := range inputRefs {
				inputState, outputErr := l.Output(inputRef)
				if outputErr != nil {
					err = xerrors.Errorf("failed to retrieve outputs of %s: %w", txID, errInput)
					return false
				}

				spend := utxoledger.NewSpent(inputState, txWithMeta.ID(), stateDiff.Index())
				spends = append(spends, spend)
			}

			// output side
			txWithMeta.Outputs().Range(func(stateMetadata mempool.StateMetadata) {
				output := utxoledger.CreateOutput(l.apiProvider, stateMetadata.State().OutputID(), txWithMeta.EarliestIncludedAttachment(), stateDiff.Index(), txCreationTime, stateMetadata.State().Output())
				outputs = append(outputs, output)
			})
		}

		// process allotments
		{
			for _, allotment := range tx.Essence.Allotments {
				// in case it didn't exist, allotments won't change the outputID of the Account,
				// so the diff defaults to empty new and previous outputIDs
				accountDiff := getAccountDiff(accountDiffs, allotment.AccountID)

				accountData, exists, accountErr := l.accountsLedger.Account(allotment.AccountID, stateDiff.Index()-1)
				if accountErr != nil {
					panic(fmt.Errorf("error loading account %s in slot %d: %w", allotment.AccountID, stateDiff.Index()-1, accountErr))
				}
				// if the account does not exist in our AccountsLedger it means it doesn't have a BIC feature, so
				// we burn this allotment.
				if !exists {
					continue
				}

				accountDiff.BICChange += iotago.BlockIssuanceCredits(allotment.Value)
				accountDiff.PreviousUpdatedTime = accountData.Credits.UpdateTime

				// we are not transitioning the allotted account, so the new and previous outputIDs are the same
				accountDiff.NewOutputID = accountData.OutputID
				accountDiff.PreviousOutputID = accountData.OutputID
			}
		}

		return true
	})

	return spends, outputs, accountDiffs, nil
}

func (l *Ledger) resolveAccountOutput(accountID iotago.AccountID, slotIndex iotago.SlotIndex) (*utxoledger.Output, error) {
	accountMetadata, _, err := l.accountsLedger.Account(accountID, slotIndex)
	if err != nil {
		return nil, xerrors.Errorf("could not get account information for account %s in slot %d: %w", accountID, slotIndex, err)
	}

	l.utxoLedger.ReadLockLedger()
	defer l.utxoLedger.ReadUnlockLedger()

	isUnspent, err := l.utxoLedger.IsOutputIDUnspentWithoutLocking(accountMetadata.OutputID)
	if err != nil {
		return nil, xerrors.Errorf("error while checking account output %s is unspent: %w", accountMetadata.OutputID, err)
	}
	if !isUnspent {
		return nil, xerrors.Errorf("unspent account output %s not found: %w", accountMetadata.OutputID, mempool.ErrStateNotFound)
	}

	accountOutput, err := l.utxoLedger.ReadOutputByOutputIDWithoutLocking(accountMetadata.OutputID)
	if err != nil {
		return nil, xerrors.Errorf("error while retrieving account output %s: %w", accountMetadata.OutputID, err)
	}

	return accountOutput, nil
}

func (l *Ledger) resolveState(stateRef iotago.IndexedUTXOReferencer) *promise.Promise[mempool.State] {
	p := promise.New[mempool.State]()

	l.utxoLedger.ReadLockLedger()
	defer l.utxoLedger.ReadUnlockLedger()

	isUnspent, err := l.utxoLedger.IsOutputIDUnspentWithoutLocking(stateRef.Ref())
	if err != nil {
		p.Reject(xerrors.Errorf("error while retrieving output %s: %w", stateRef.Ref(), err))
	}

	if !isUnspent {
		p.Reject(xerrors.Errorf("unspent output %s not found: %w", stateRef.Ref(), mempool.ErrStateNotFound))
	}

	// possible to cast `stateRef` to more specialized interfaces here, e.g. for DustOutput
	output, err := l.utxoLedger.ReadOutputByOutputID(stateRef.Ref())

	if err != nil {
		p.Reject(xerrors.Errorf("output %s not found: %w", stateRef.Ref(), mempool.ErrStateNotFound))
	} else {
		p.Resolve(output)
	}

	return p
}

func (l *Ledger) blockPreAccepted(block *blocks.Block) {
	voteRank := ledger.NewBlockVoteRank(block.ID(), block.ProtocolBlock().IssuingTime)

	seat, exists := l.sybilProtection.Committee(block.ID().Index()).GetSeat(block.ProtocolBlock().IssuerID)
	if !exists {
		return
	}

	if err := l.conflictDAG.CastVotes(vote.NewVote(seat, voteRank), block.ConflictIDs()); err != nil {
		// TODO: here we need to check what kind of error and potentially mark the block as invalid.
		//  Do we track witness weight of invalid blocks?
		l.errorHandler(errors.Wrapf(err, "failed to cast votes for block %s", block.ID()))
	}
}

func getAccountDiff(accountDiffs map[iotago.AccountID]*prunable.AccountDiff, accountID iotago.AccountID) *prunable.AccountDiff {
	accountDiff, exists := accountDiffs[accountID]
	if !exists {
		// initialize the account diff because it didn't exist before
		accountDiff = prunable.NewAccountDiff()
		accountDiffs[accountID] = accountDiff
	}

	return accountDiff
}<|MERGE_RESOLUTION|>--- conflicted
+++ resolved
@@ -285,15 +285,9 @@
 		return errors.Wrap(err, "failed to import accountsLedger")
 	}
 
-<<<<<<< HEAD
-	// if err := l.epochGadget.Import(reader); err != nil {
-	// 	return errors.Wrap(err, "failed to import rewardsManager")
-	// }
-=======
 	if err := l.epochGadget.Import(reader); err != nil {
 		return errors.Wrap(err, "failed to import epochGadget")
 	}
->>>>>>> 61529f35
 
 	return nil
 }
@@ -307,15 +301,9 @@
 		return errors.Wrap(err, "failed to export accountsLedger")
 	}
 
-<<<<<<< HEAD
-	// if err := l.epochGadget.Export(writer, targetIndex); err != nil {
-	// 	return errors.Wrap(err, "failed to export rewardsManager")
-	// }
-=======
 	if err := l.epochGadget.Export(writer, targetIndex); err != nil {
 		return errors.Wrap(err, "failed to export epochGadget")
 	}
->>>>>>> 61529f35
 
 	return nil
 }
