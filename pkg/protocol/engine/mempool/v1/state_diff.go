--- conflicted
+++ resolved
@@ -30,13 +30,8 @@
 		spentOutputs:         shrinkingmap.New[mempool.StateID, mempool.StateMetadata](),
 		createdOutputs:       shrinkingmap.New[mempool.StateID, mempool.StateMetadata](),
 		executedTransactions: orderedmap.New[iotago.TransactionID, mempool.TransactionMetadata](),
-<<<<<<< HEAD
-		stateUsageCounters:   shrinkingmap.New[iotago.OutputID, int](),
-		mutations:            ads.NewSet(kv, iotago.TransactionID.Bytes, iotago.SlotIdentifierFromBytes),
-=======
 		stateUsageCounters:   shrinkingmap.New[mempool.StateID, int](),
-		mutations:            ads.NewSet(mapdb.NewMapDB(), iotago.TransactionID.Bytes, iotago.TransactionIDFromBytes),
->>>>>>> 257665d6
+		mutations:            ads.NewSet(kv, iotago.TransactionID.Bytes, iotago.TransactionIDFromBytes),
 	}
 }
 
