package accountsledger

import (
	"github.com/iotaledger/hive.go/ads"
	"github.com/iotaledger/hive.go/ds"
	"github.com/iotaledger/hive.go/ds/shrinkingmap"
	"github.com/iotaledger/hive.go/ierrors"
	"github.com/iotaledger/hive.go/kvstore"
	"github.com/iotaledger/hive.go/runtime/module"
	"github.com/iotaledger/hive.go/runtime/options"
	"github.com/iotaledger/hive.go/runtime/syncutils"
	"github.com/iotaledger/iota-core/pkg/protocol/engine/accounts"
	"github.com/iotaledger/iota-core/pkg/protocol/engine/blocks"
	"github.com/iotaledger/iota-core/pkg/protocol/engine/utxoledger"
	"github.com/iotaledger/iota-core/pkg/storage/prunable"
	iotago "github.com/iotaledger/iota.go/v4"
	"github.com/iotaledger/iota.go/v4/api"
)

// Manager is a Block Issuer Credits module responsible for tracking block issuance credit balances.
type Manager struct {
	apiProvider api.Provider
	// blockBurns keep tracks of the block issues up to the LatestCommittedSlot. They are used to deduct the burned
	// amount from the account's credits upon slot commitment.
	blockBurns *shrinkingmap.ShrinkingMap[iotago.SlotIndex, ds.Set[iotago.BlockID]]
	// TODO: add in memory shrink version of the slot diffs

	// latestCommittedSlot is where the Account tree is kept at.
	latestCommittedSlot iotago.SlotIndex

	// accountsTree represents the Block Issuer data vector for all registered accounts that have a block issuer feature
	// at the latest committed slot, it is updated on the slot commitment.
	accountsTree ads.Map[iotago.AccountID, *accounts.AccountData]

	// slot diffs for the Account between [LatestCommittedSlot - MCA, LatestCommittedSlot].
	slotDiff func(iotago.SlotIndex) *prunable.AccountDiffs

	// block is a function that returns a block from the cache or from the database.
	block func(id iotago.BlockID) (*blocks.Block, bool)

	mutex syncutils.RWMutex

	module.Module
}

func New(
	apiProvider api.Provider,
	blockFunc func(id iotago.BlockID) (*blocks.Block, bool),
	slotDiffFunc func(iotago.SlotIndex) *prunable.AccountDiffs,
	accountsStore kvstore.KVStore,
) *Manager {
	return &Manager{
		apiProvider: apiProvider,
		blockBurns:  shrinkingmap.New[iotago.SlotIndex, ds.Set[iotago.BlockID]](),
		accountsTree: ads.NewMap(accountsStore,
			iotago.Identifier.Bytes,
			iotago.IdentifierFromBytes,
			(*accounts.AccountData).Bytes,
			func(bytes []byte) (object *accounts.AccountData, consumed int, err error) {
				a := new(accounts.AccountData)
				consumed, err = a.FromBytes(bytes)

				return a, consumed, err
			}),
		block:    blockFunc,
		slotDiff: slotDiffFunc,
	}
}

func (m *Manager) Shutdown() {
	m.TriggerStopped()
}

func (m *Manager) SetLatestCommittedSlot(index iotago.SlotIndex) {
	m.mutex.Lock()
	defer m.mutex.Unlock()

	m.latestCommittedSlot = index
}

// TrackBlock adds the block to the blockBurns set to deduct the burn from credits upon slot commitment.
func (m *Manager) TrackBlock(block *blocks.Block) {
	m.mutex.RLock()
	defer m.mutex.RUnlock()

	set, _ := m.blockBurns.GetOrCreate(block.ID().Index(), func() ds.Set[iotago.BlockID] {
		return ds.NewSet[iotago.BlockID]()
	})
	set.Add(block.ID())
}

func (m *Manager) LoadSlotDiff(index iotago.SlotIndex, accountID iotago.AccountID) (*prunable.AccountDiff, bool, error) {
	s := m.slotDiff(index)
	if s == nil {
		return nil, false, ierrors.Errorf("slot %d already pruned", index)
	}

	accDiff, destroyed, err := s.Load(accountID)
	if err != nil {
		return nil, false, ierrors.Wrapf(err, "failed to load slot diff for account %s", accountID)
	}

	return accDiff, destroyed, nil
}

// AccountsTreeRoot returns the root of the Account tree with all the account ledger data.
func (m *Manager) AccountsTreeRoot() iotago.Identifier {
	m.mutex.RLock()
	defer m.mutex.RUnlock()

	return iotago.Identifier(m.accountsTree.Root())
}

// ApplyDiff applies the given accountDiff to the Account tree.
func (m *Manager) ApplyDiff(
	slotIndex iotago.SlotIndex,
	accountDiffs map[iotago.AccountID]*prunable.AccountDiff,
	destroyedAccounts ds.Set[iotago.AccountID],
) error {
	m.mutex.Lock()
	defer m.mutex.Unlock()

	// sanity-check if the slotIndex is the next slot to commit
	if slotIndex != m.latestCommittedSlot+1 {
		return ierrors.Errorf("cannot apply the next diff, there is a gap in committed slots, account vector index: %d, slot to commit: %d", m.latestCommittedSlot, slotIndex)
	}

	// load blocks burned in this slot
	// TODO: move this to update slot diff
	burns, err := m.computeBlockBurnsForSlot(slotIndex)
	if err != nil {
		return ierrors.Wrap(err, "could not create block burns for slot")
	}
	m.updateSlotDiffWithBurns(burns, accountDiffs)

	// store the diff and apply it to the account vector tree, obtaining the new root
	if err = m.applyDiffs(slotIndex, accountDiffs, destroyedAccounts); err != nil {
		return ierrors.Wrap(err, "could not apply diff to account tree")
	}

	// set the index where the tree is now at
	m.latestCommittedSlot = slotIndex

<<<<<<< HEAD
	m.evict(slotIndex - m.commitmentEvictionAge - 1)
=======
	m.evict(slotIndex - m.apiProvider.APIForSlot(slotIndex).ProtocolParameters().MaxCommittableAge() - 1)
>>>>>>> 15b55251

	return nil
}

// Account loads the account's data at a specific slot index.
func (m *Manager) Account(accountID iotago.AccountID, targetIndex iotago.SlotIndex) (accountData *accounts.AccountData, exists bool, err error) {
	m.mutex.RLock()
	defer m.mutex.RUnlock()

	// if m.latestCommittedSlot < maxCommittableAge we should have all history
	maxCommittableAge := m.apiProvider.APIForSlot(targetIndex).ProtocolParameters().MaxCommittableAge()
	if m.latestCommittedSlot >= maxCommittableAge && targetIndex+maxCommittableAge < m.latestCommittedSlot {
		return nil, false, ierrors.Errorf("can't calculate account, target slot index older than allowed (%d<%d)", targetIndex, m.latestCommittedSlot-maxCommittableAge)
	}
	if targetIndex > m.latestCommittedSlot {
		return nil, false, ierrors.Errorf("can't retrieve account, slot %d is not committed yet, latest committed slot: %d", targetIndex, m.latestCommittedSlot)
	}

	// read initial account data at the latest committed slot
	loadedAccount, exists, err := m.accountsTree.Get(accountID)
	if err != nil {
		return nil, false, ierrors.Wrapf(err, "can't retrieve account, could not load account (%s) from accounts tree", accountID)
	}

	if !exists {
		loadedAccount = accounts.NewAccountData(accountID, accounts.WithCredits(accounts.NewBlockIssuanceCredits(0, targetIndex)))
	}

	wasDestroyed, err := m.rollbackAccountTo(loadedAccount, targetIndex)
	if err != nil {
		return nil, false, err
	}

	// account not present in the accountsTree, and it was not marked as destroyed in slots between targetIndex and latestCommittedSlot
	if !exists && !wasDestroyed {
		return nil, false, nil
	}

	return loadedAccount, true, nil
}

// PastAccounts loads the past accounts' data at a specific slot index.
func (m *Manager) PastAccounts(accountIDs iotago.AccountIDs, targetIndex iotago.SlotIndex) (pastAccounts map[iotago.AccountID]*accounts.AccountData, err error) {
	m.mutex.RLock()
	defer m.mutex.RUnlock()

	result := make(map[iotago.AccountID]*accounts.AccountData)

	for _, accountID := range accountIDs {
		// read initial account data at the latest committed slot
		loadedAccount, exists, err := m.accountsTree.Get(accountID)
		if err != nil {
			return nil, ierrors.Wrapf(err, "can't retrieve account, could not load account (%s) from accounts tree", accountID)
		}

		if !exists {
			loadedAccount = accounts.NewAccountData(accountID, accounts.WithCredits(accounts.NewBlockIssuanceCredits(0, targetIndex)))
		}
		wasDestroyed, err := m.rollbackAccountTo(loadedAccount, targetIndex)
		if err != nil {
			continue
		}

		// account not present in the accountsTree, and it was not marked as destroyed in slots between targetIndex and latestCommittedSlot
		if !exists && !wasDestroyed {
			continue
		}

		result[accountID] = loadedAccount
	}

	return result, nil
}

// AddAccount adds a new account to the Account tree, allotting to it the balance on the given output.
// The Account will be created associating the given output as the latest state of the account.
func (m *Manager) AddAccount(output *utxoledger.Output, blockIssuanceCredits iotago.BlockIssuanceCredits) error {
	m.mutex.Lock()
	defer m.mutex.Unlock()

	accountOutput, ok := output.Output().(*iotago.AccountOutput)
	if !ok {
		return ierrors.New("can't add account, output is not an account output")
	}

	var stakingOpts []options.Option[accounts.AccountData]
	if stakingFeature := accountOutput.FeatureSet().Staking(); stakingFeature != nil {
		stakingOpts = append(stakingOpts,
			accounts.WithValidatorStake(stakingFeature.StakedAmount),
			accounts.WithStakeEndEpoch(stakingFeature.EndEpoch),
			accounts.WithFixedCost(stakingFeature.FixedCost),
		)
	}

	accountData := accounts.NewAccountData(
		accountOutput.AccountID,
		append(
			stakingOpts,
			accounts.WithCredits(accounts.NewBlockIssuanceCredits(blockIssuanceCredits, m.latestCommittedSlot)),
			accounts.WithOutputID(output.OutputID()),
			accounts.WithPubKeys(accountOutput.FeatureSet().BlockIssuer().BlockIssuerKeys...),
			accounts.WithExpirySlot(accountOutput.FeatureSet().BlockIssuer().ExpirySlot),
		)...,
	)

	if err := m.accountsTree.Set(accountOutput.AccountID, accountData); err != nil {
		return ierrors.Wrapf(err, "can't add account, could not set account (%s) in accounts tree", accountOutput.AccountID)
	}

	if err := m.accountsTree.Commit(); err != nil {
		return ierrors.Wrapf(err, "can't add account (%s), could not commit accounts tree", accountOutput.AccountID)
	}

	return nil
}

func (m *Manager) rollbackAccountTo(accountData *accounts.AccountData, targetIndex iotago.SlotIndex) (wasDestroyed bool, err error) {
	// to reach targetIndex, we need to rollback diffs from the current latestCommittedSlot down to targetIndex + 1
	for diffIndex := m.latestCommittedSlot; diffIndex > targetIndex; diffIndex-- {
		diffStore := m.slotDiff(diffIndex)
		if diffStore == nil {
			return false, ierrors.Errorf("can't retrieve account, could not find diff store for slot (%d)", diffIndex)
		}

		found, err := diffStore.Has(accountData.ID)
		if err != nil {
			return false, ierrors.Wrapf(err, "can't retrieve account, could not check if diff store for slot (%d) has account (%s)", diffIndex, accountData.ID)
		}

		// no changes for this account in this slot
		if !found {
			continue
		}

		diffChange, destroyed, err := diffStore.Load(accountData.ID)
		if err != nil {
			return false, ierrors.Wrapf(err, "can't retrieve account, could not load diff for account (%s) in slot (%d)", accountData.ID, diffIndex)
		}

		// update the account data with the diff
		accountData.Credits.Update(-diffChange.BICChange, diffChange.PreviousUpdatedTime)
		// update the expiry slot of the account if it was changed
		if diffChange.PreviousExpirySlot != diffChange.NewExpirySlot {
			accountData.ExpirySlot = diffChange.PreviousExpirySlot
		}
		// update the outputID only if the account got actually transitioned, not if it was only an allotment target
		if diffChange.PreviousOutputID != iotago.EmptyOutputID {
			accountData.OutputID = diffChange.PreviousOutputID
		}
		accountData.AddPublicKeys(diffChange.PubKeysRemoved...)
		accountData.RemovePublicKeys(diffChange.PubKeysAdded...)

		// TODO: add safemath package, check for overflows in testcases
		accountData.ValidatorStake = iotago.BaseToken(int64(accountData.ValidatorStake) - diffChange.ValidatorStakeChange)
		accountData.DelegationStake = iotago.BaseToken(int64(accountData.DelegationStake) - diffChange.DelegationStakeChange)
		accountData.StakeEndEpoch = iotago.EpochIndex(int64(accountData.StakeEndEpoch) - diffChange.StakeEndEpochChange)
		accountData.FixedCost = iotago.Mana(int64(accountData.FixedCost) - diffChange.FixedCostChange)

		// collected to see if an account was destroyed between slotIndex and b.latestCommittedSlot index.
		wasDestroyed = wasDestroyed || destroyed
	}

	return wasDestroyed, nil
}

func (m *Manager) preserveDestroyedAccountData(accountID iotago.AccountID) (accountDiff *prunable.AccountDiff, err error) {
	// if any data is left on the account, we need to store in the diff, to be able to rollback
	accountData, exists, err := m.accountsTree.Get(accountID)
	if err != nil {
		return nil, ierrors.Wrapf(err, "can't retrieve account, could not load account (%s) from accounts tree", accountID)
	}

	if !exists {
		return nil, err
	}

	// it does not matter if there are any changes in this slot, as the account was destroyed anyway and the data was lost
	// we store the accountState in the form of a diff, so we can roll back to the previous state
	slotDiff := prunable.NewAccountDiff()
	slotDiff.BICChange = -accountData.Credits.Value
	slotDiff.NewExpirySlot = iotago.SlotIndex(0)
	slotDiff.PreviousExpirySlot = accountData.ExpirySlot
	slotDiff.NewOutputID = iotago.EmptyOutputID
	slotDiff.PreviousOutputID = accountData.OutputID
	slotDiff.PreviousUpdatedTime = accountData.Credits.UpdateTime
	slotDiff.PubKeysRemoved = accountData.PubKeys.ToSlice()

	slotDiff.ValidatorStakeChange = -int64(accountData.ValidatorStake)
	slotDiff.DelegationStakeChange = -int64(accountData.DelegationStake)
	slotDiff.StakeEndEpochChange = -int64(accountData.StakeEndEpoch)
	slotDiff.FixedCostChange = -int64(accountData.FixedCost)

	return slotDiff, err
}

func (m *Manager) computeBlockBurnsForSlot(slotIndex iotago.SlotIndex) (burns map[iotago.AccountID]iotago.Mana, err error) {
	burns = make(map[iotago.AccountID]iotago.Mana)
	if set, exists := m.blockBurns.Get(slotIndex); exists {
		for it := set.Iterator(); it.HasNext(); {
			blockID := it.Next()
			block, blockLoaded := m.block(blockID)
			if !blockLoaded {
				return nil, ierrors.Errorf("cannot apply the new diff, block %s not found in the block cache", blockID)
			}
			if basicBlock, isBasicBlock := block.BasicBlock(); isBasicBlock {
				burns[block.ProtocolBlock().IssuerID] += basicBlock.BurnedMana
			}
		}
	}

	return burns, nil
}

func (m *Manager) applyDiffs(slotIndex iotago.SlotIndex, accountDiffs map[iotago.AccountID]*prunable.AccountDiff, destroyedAccounts ds.Set[iotago.AccountID]) error {
	// Load diffs storage for the slot. The storage can never be nil (pruned) because we are just committing the slot.
	diffStore := m.slotDiff(slotIndex)
	for accountID, accountDiff := range accountDiffs {
		destroyed := destroyedAccounts.Has(accountID)
		if destroyed {
			// TODO: should this diff be done in the same place as other diffs? it feels kind of out of place here
			reconstructedAccountDiff, err := m.preserveDestroyedAccountData(accountID)
			if err != nil {
				return ierrors.Wrapf(err, "could not preserve destroyed account data for account %s", accountID)
			}

			accountDiff = reconstructedAccountDiff
		}
		err := diffStore.Store(accountID, accountDiff, destroyed)
		if err != nil {
			return ierrors.Wrapf(err, "could not store diff to slot %d", slotIndex)
		}
	}

	if err := m.commitAccountTree(slotIndex, accountDiffs, destroyedAccounts); err != nil {
		return ierrors.Wrap(err, "could not commit account tree")
	}

	return nil
}

func (m *Manager) commitAccountTree(index iotago.SlotIndex, accountDiffChanges map[iotago.AccountID]*prunable.AccountDiff, destroyedAccounts ds.Set[iotago.AccountID]) error {
	// update the account tree to latestCommitted slot index
	for accountID, diffChange := range accountDiffChanges {
		// remove a destroyed account, no need to update with diffs
		if destroyedAccounts.Has(accountID) {
			if _, err := m.accountsTree.Delete(accountID); err != nil {
				return ierrors.Wrapf(err, "could not delete account (%s) from accounts tree", accountID)
			}

			continue
		}

		accountData, exists, err := m.accountsTree.Get(accountID)
		if err != nil {
			return ierrors.Wrapf(err, "can't retrieve account, could not load account (%s) from accounts tree", accountID)
		}

		if !exists {
			accountData = accounts.NewAccountData(accountID)
		}

		if diffChange.BICChange != 0 || !exists {
			// TODO: this needs to be decayed for (index - prevIndex) because update index is changed so it's impossible to use new decay
			// //
			accountData.Credits.Update(diffChange.BICChange, index)
		}

		// update the expiry slot of the account if it changed
		if diffChange.PreviousExpirySlot != diffChange.NewExpirySlot {
			accountData.ExpirySlot = diffChange.NewExpirySlot
		}

		// update the outputID only if the account got actually transitioned, not if it was only an allotment target
		if diffChange.NewOutputID != iotago.EmptyOutputID {
			accountData.OutputID = diffChange.NewOutputID
		}

		accountData.AddPublicKeys(diffChange.PubKeysAdded...)
		accountData.RemovePublicKeys(diffChange.PubKeysRemoved...)

		// TODO: add safemath package, check for overflows in testcases
		accountData.ValidatorStake = iotago.BaseToken(int64(accountData.ValidatorStake) + diffChange.ValidatorStakeChange)
		accountData.DelegationStake = iotago.BaseToken(int64(accountData.DelegationStake) + diffChange.DelegationStakeChange)
		accountData.StakeEndEpoch = iotago.EpochIndex(int64(accountData.StakeEndEpoch) + diffChange.StakeEndEpochChange)
		accountData.FixedCost = iotago.Mana(int64(accountData.FixedCost) + diffChange.FixedCostChange)

		if err := m.accountsTree.Set(accountID, accountData); err != nil {
			return ierrors.Wrapf(err, "could not set account (%s) in accounts tree", accountID)
		}
	}

	if err := m.accountsTree.Commit(); err != nil {
		return ierrors.Wrap(err, "could not commit account tree")
	}

	return nil
}

func (m *Manager) evict(index iotago.SlotIndex) {
	m.blockBurns.Delete(index)
}

func (m *Manager) updateSlotDiffWithBurns(burns map[iotago.AccountID]iotago.Mana, accountDiffs map[iotago.AccountID]*prunable.AccountDiff) {
	for id, burn := range burns {
		accountDiff, exists := accountDiffs[id]
		if !exists {
			accountDiff = prunable.NewAccountDiff()
			accountDiffs[id] = accountDiff
		}
		accountDiff.BICChange -= iotago.BlockIssuanceCredits(burn)
		accountDiffs[id] = accountDiff
	}
}<|MERGE_RESOLUTION|>--- conflicted
+++ resolved
@@ -141,11 +141,7 @@
 	// set the index where the tree is now at
 	m.latestCommittedSlot = slotIndex
 
-<<<<<<< HEAD
-	m.evict(slotIndex - m.commitmentEvictionAge - 1)
-=======
 	m.evict(slotIndex - m.apiProvider.APIForSlot(slotIndex).ProtocolParameters().MaxCommittableAge() - 1)
->>>>>>> 15b55251
 
 	return nil
 }
