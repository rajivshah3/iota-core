package protocol

import (
	"fmt"

	"github.com/pkg/errors"

	"github.com/iotaledger/hive.go/runtime/event"
	"github.com/iotaledger/hive.go/runtime/module"
	"github.com/iotaledger/hive.go/runtime/options"
	"github.com/iotaledger/hive.go/runtime/workerpool"
	"github.com/iotaledger/iota-core/pkg/model"
	"github.com/iotaledger/iota-core/pkg/network"
	"github.com/iotaledger/iota-core/pkg/network/protocols/core"
	"github.com/iotaledger/iota-core/pkg/protocol/chainmanager"
	"github.com/iotaledger/iota-core/pkg/protocol/engine"
	"github.com/iotaledger/iota-core/pkg/protocol/engine/blockdag"
	"github.com/iotaledger/iota-core/pkg/protocol/engine/blockdag/inmemoryblockdag"
	"github.com/iotaledger/iota-core/pkg/protocol/engine/blocks"
	"github.com/iotaledger/iota-core/pkg/protocol/engine/booker"
	"github.com/iotaledger/iota-core/pkg/protocol/engine/booker/inmemorybooker"
	"github.com/iotaledger/iota-core/pkg/protocol/engine/clock"
	"github.com/iotaledger/iota-core/pkg/protocol/engine/clock/blocktime"
	"github.com/iotaledger/iota-core/pkg/protocol/engine/consensus/blockgadget"
	"github.com/iotaledger/iota-core/pkg/protocol/engine/consensus/blockgadget/thresholdblockgadget"
	"github.com/iotaledger/iota-core/pkg/protocol/engine/consensus/slotgadget"
	"github.com/iotaledger/iota-core/pkg/protocol/engine/consensus/slotgadget/totalweightslotgadget"
	"github.com/iotaledger/iota-core/pkg/protocol/engine/filter"
	"github.com/iotaledger/iota-core/pkg/protocol/engine/filter/blockfilter"
	"github.com/iotaledger/iota-core/pkg/protocol/engine/notarization"
	"github.com/iotaledger/iota-core/pkg/protocol/engine/notarization/slotnotarization"
	"github.com/iotaledger/iota-core/pkg/protocol/engine/sybilprotection"
	"github.com/iotaledger/iota-core/pkg/protocol/engine/sybilprotection/poa"
	"github.com/iotaledger/iota-core/pkg/protocol/enginemanager"
	"github.com/iotaledger/iota-core/pkg/protocol/metricstracker"
	"github.com/iotaledger/iota-core/pkg/protocol/metricstracker/trivialmetricstracker"
	"github.com/iotaledger/iota-core/pkg/protocol/syncmanager"
	"github.com/iotaledger/iota-core/pkg/protocol/syncmanager/trivialsyncmanager"
	"github.com/iotaledger/iota-core/pkg/protocol/tipmanager"
	"github.com/iotaledger/iota-core/pkg/protocol/tipmanager/trivialtipmanager"
	"github.com/iotaledger/iota-core/pkg/storage"
	iotago "github.com/iotaledger/iota.go/v4"
)

// region Protocol /////////////////////////////////////////////////////////////////////////////////////////////////////

type Protocol struct {
<<<<<<< HEAD
	Events         *Events
	TipManager     tipmanager.TipManager
	SyncManager    syncmanager.SyncManager
	MetricsTracker metricstracker.MetricsTracker
	engineManager  *enginemanager.EngineManager
	chainManager   *chainmanager.Manager
=======
	Events        *Events
	TipManager    tipmanager.TipManager
	engineManager *enginemanager.EngineManager
	ChainManager  *chainmanager.Manager
>>>>>>> 0a812bf2

	Workers         *workerpool.Group
	dispatcher      network.Endpoint
	networkProtocol *core.Protocol

	mainEngine *engine.Engine

	optsBaseDirectory string
	optsSnapshotPath  string
	optsPruningDelay  iotago.SlotIndex

	optsEngineOptions       []options.Option[engine.Engine]
	optsChainManagerOptions []options.Option[chainmanager.Manager]
	optsStorageOptions      []options.Option[storage.Storage]

	optsFilterProvider          module.Provider[*engine.Engine, filter.Filter]
	optsBlockDAGProvider        module.Provider[*engine.Engine, blockdag.BlockDAG]
	optsTipManagerProvider      module.Provider[*engine.Engine, tipmanager.TipManager]
	optsBookerProvider          module.Provider[*engine.Engine, booker.Booker]
	optsClockProvider           module.Provider[*engine.Engine, clock.Clock]
	optsSybilProtectionProvider module.Provider[*engine.Engine, sybilprotection.SybilProtection]
	optsBlockGadgetProvider     module.Provider[*engine.Engine, blockgadget.Gadget]
	optsSlotGadgetProvider      module.Provider[*engine.Engine, slotgadget.Gadget]
	optsNotarizationProvider    module.Provider[*engine.Engine, notarization.Notarization]
	optsSyncManagerProvider     module.Provider[*engine.Engine, syncmanager.SyncManager]
	optsMetricsTrackerProvider  module.Provider[*engine.Engine, metricstracker.MetricsTracker]
}

func New(workers *workerpool.Group, dispatcher network.Endpoint, opts ...options.Option[Protocol]) (protocol *Protocol) {
	return options.Apply(&Protocol{
		Events:                      NewEvents(),
		Workers:                     workers,
		dispatcher:                  dispatcher,
		optsFilterProvider:          blockfilter.NewProvider(),
		optsBlockDAGProvider:        inmemoryblockdag.NewProvider(),
		optsTipManagerProvider:      trivialtipmanager.NewProvider(),
		optsBookerProvider:          inmemorybooker.NewProvider(),
		optsClockProvider:           blocktime.NewProvider(),
		optsSybilProtectionProvider: poa.NewProvider(map[iotago.AccountID]int64{}),
		optsBlockGadgetProvider:     thresholdblockgadget.NewProvider(),
		optsSlotGadgetProvider:      totalweightslotgadget.NewProvider(),
		optsNotarizationProvider:    slotnotarization.NewProvider(),
		optsSyncManagerProvider:     trivialsyncmanager.NewProvider(),
		optsMetricsTrackerProvider:  trivialmetricstracker.NewProvider(),

		optsBaseDirectory: "",
		optsPruningDelay:  360,
	}, opts,
		(*Protocol).initNetworkEvents,
		(*Protocol).initEngineManager,
		(*Protocol).initChainManager,
	)
}

// Run runs the protocol.
func (p *Protocol) Run() {
	p.Events.Engine.LinkTo(p.mainEngine.Events)
	p.TipManager = p.optsTipManagerProvider(p.mainEngine)
	p.Events.TipManager.LinkTo(p.TipManager.Events())
	p.SyncManager = p.optsSyncManagerProvider(p.mainEngine)
	p.MetricsTracker = p.optsMetricsTrackerProvider(p.mainEngine)

	if err := p.mainEngine.Initialize(p.optsSnapshotPath); err != nil {
		panic(err)
	}

	rootCommitment := p.mainEngine.EarliestRootCommitment()

	// The root commitment is the earliest commitment we will ever need to know to solidify commitment chains, we can
	// then initialize the chain manager with it, and identify our engine to be on such chain.
	// Upon engine restart, such chain will be loaded with the latest finalized slot, and the chain manager, not needing
	// persistent storage, will be able to continue from there.
	p.mainEngine.SetChainID(rootCommitment.ID())
	p.ChainManager.Initialize(rootCommitment)

	// Fill the chain manager with all our known commitments so that the chain is solid
	for i := rootCommitment.Index(); i <= p.mainEngine.Storage.Settings().LatestCommitment().Index(); i++ {
		if cm, err := p.mainEngine.Storage.Commitments().Load(i); err == nil {
			p.ChainManager.ProcessCommitment(cm)
		}
	}

	// p.linkTo(p.mainEngine) -> CC and TipManager
	// TODO: why do we create a protocol only when running?
	// TODO: fill up protocol params
	p.networkProtocol = core.NewProtocol(p.dispatcher, p.Workers.CreatePool("NetworkProtocol"), p.API()) // Use max amount of workers for networking
	p.Events.Network.LinkTo(p.networkProtocol.Events)
}

func (p *Protocol) Shutdown() {
	if p.networkProtocol != nil {
		p.networkProtocol.Shutdown()
	}

	p.Workers.Shutdown()
	p.mainEngine.Shutdown()
	p.ChainManager.Shutdown()
	p.TipManager.Shutdown()
	p.SyncManager.Shutdown()
	p.MetricsTracker.Shutdown()
}

func (p *Protocol) initNetworkEvents() {
	wpBlocks := p.Workers.CreatePool("NetworkEvents.Blocks") // Use max amount of workers for sending, receiving and requesting blocks

	p.Events.Network.BlockReceived.Hook(func(block *model.Block, id network.PeerID) {
		if err := p.ProcessBlock(block, id); err != nil {
			p.Events.Error.Trigger(err)
		}
	}, event.WithWorkerPool(wpBlocks))

	p.Events.Network.BlockRequestReceived.Hook(func(blockID iotago.BlockID, id network.PeerID) {
		if block, exists := p.MainEngineInstance().Block(blockID); exists {
			p.networkProtocol.SendBlock(block, id)
		}
	}, event.WithWorkerPool(wpBlocks))

	p.Events.Engine.BlockRequester.Tick.Hook(func(blockID iotago.BlockID) {
		p.networkProtocol.RequestBlock(blockID)
	}, event.WithWorkerPool(wpBlocks))

	p.Events.Engine.BlockDAG.BlockSolid.Hook(func(block *blocks.Block) {
		p.networkProtocol.SendBlock(block.ModelBlock())
	}, event.WithWorkerPool(wpBlocks))

	wpCommitments := p.Workers.CreatePool("NetworkEvents.SlotCommitments")

	p.Events.Network.SlotCommitmentRequestReceived.Hook(func(commitmentID iotago.CommitmentID, source network.PeerID) {
		// when we receive a commitment request, do not look it up in the ChainManager but in the storage, else we might answer with commitments we did not issue ourselves and for which we cannot provide attestations
		if requestedCommitment, err := p.MainEngineInstance().Storage.Commitments().Load(commitmentID.Index()); err == nil && requestedCommitment.ID() == commitmentID {
			p.networkProtocol.SendSlotCommitment(requestedCommitment, source)
		}
	}, event.WithWorkerPool(wpCommitments))

	p.Events.Network.SlotCommitmentReceived.Hook(func(commitment *model.Commitment, source network.PeerID) {
		p.ChainManager.ProcessCommitmentFromSource(commitment, source)
	}, event.WithWorkerPool(wpCommitments))

	p.Events.ChainManager.RequestCommitment.Hook(func(commitmentID iotago.CommitmentID) {
		p.networkProtocol.RequestCommitment(commitmentID)
	}, event.WithWorkerPool(wpCommitments))
}

func (p *Protocol) initEngineManager() {
	p.engineManager = enginemanager.New(
		p.Workers.CreateGroup("EngineManager"),
		p.optsBaseDirectory,
		DatabaseVersion,
		p.optsStorageOptions,
		p.optsEngineOptions,
		p.optsFilterProvider,
		p.optsBlockDAGProvider,
		p.optsBookerProvider,
		p.optsClockProvider,
		p.optsSybilProtectionProvider,
		p.optsBlockGadgetProvider,
		p.optsSlotGadgetProvider,
		p.optsNotarizationProvider,
	)

	p.Events.Engine.SlotGadget.SlotFinalized.Hook(func(index iotago.SlotIndex) {
		// TODO: fix pruning
		if index < p.optsPruningDelay {
			return
		}
		p.MainEngineInstance().Storage.PruneUntilSlot(index - p.optsPruningDelay)
	}, event.WithWorkerPool(p.Workers.CreatePool("PruneEngine", 2)))

	mainEngine, err := p.engineManager.LoadActiveEngine()
	if err != nil {
		panic(fmt.Sprintf("could not load active engine: %s", err))
	}
	p.mainEngine = mainEngine
}

func (p *Protocol) initChainManager() {
	p.ChainManager = chainmanager.NewManager(p.optsChainManagerOptions...)
	p.Events.ChainManager.LinkTo(p.ChainManager.Events)

	wp := p.Workers.CreatePool("ChainManager", 1) // Using just 1 worker to avoid contention

	p.Events.Engine.Notarization.SlotCommitted.Hook(func(details *notarization.SlotCommittedDetails) {
		p.ChainManager.ProcessCommitment(details.Commitment)
	}, event.WithWorkerPool(wp))

	p.Events.Engine.SlotGadget.SlotFinalized.Hook(func(index iotago.SlotIndex) {
		rootCommitment := p.MainEngineInstance().EarliestRootCommitment()

		// It is essential that we set the rootCommitment before evicting the chainManager's state, this way
		// we first specify the chain's cut-off point, and only then evict the state. It is also important to
		// note that no multiple goroutines should be allowed to perform this operation at once, hence the
		// hooking worker pool should always have a single worker or these two calls should be protected by a lock.
		p.ChainManager.SetRootCommitment(rootCommitment)

		// We want to evict just below the height of our new root commitment (so that the slot of the root commitment
		// stays in memory storage and with it the root commitment itself as well).
		if rootCommitment.ID().Index() > 0 {
			p.ChainManager.EvictUntil(rootCommitment.ID().Index() - 1)
		}
	}, event.WithWorkerPool(wp))

	p.Events.ChainManager.ForkDetected.Hook(p.onForkDetected, event.WithWorkerPool(wp))
}

func (p *Protocol) ProcessOwnBlock(block *model.Block) error {
	return p.ProcessBlock(block, p.dispatcher.LocalPeerID())
}

func (p *Protocol) ProcessBlock(block *model.Block, src network.PeerID) error {
	mainEngine := p.MainEngineInstance()

	if !mainEngine.WasInitialized() {
		return errors.Errorf("protocol engine not yet initialized")
	}

	isSolid, chain := p.ChainManager.ProcessCommitmentFromSource(block.SlotCommitment(), src)
	if !isSolid {
		if block.Block().SlotCommitment.PrevID == mainEngine.Storage.Settings().LatestCommitment().ID() {
			return nil
		}

		return errors.Errorf("protocol ProcessBlock failed. chain is not solid: %s, latest commitment: %s, block ID: %s", block.Block().SlotCommitment.MustID(), mainEngine.Storage.Settings().LatestCommitment().ID(), block.ID())
	}

	processed := false

	if mainChain := mainEngine.ChainID(); chain.ForkingPoint.ID() == mainChain || mainEngine.BlockRequester.HasTicker(block.ID()) {
		mainEngine.ProcessBlockFromPeer(block, src)
		processed = true
	}

	// if candidateEngine := p.CandidateEngineInstance(); candidateEngine != nil {
	//	if candidateChain := candidateEngine.Storage.Settings.ChainID(); chain.ForkingPoint.ID() == candidateChain || candidateEngine.BlockRequester.HasTicker(block.ID()) {
	//		candidateEngine.ProcessBlockFromPeer(block, src)
	//		if candidateEngine.IsBootstrapped() &&
	//			candidateEngine.Storage.Settings.LatestCommitment().Index() >= mainEngine.Storage.Settings.LatestCommitment().Index() &&
	//			candidateEngine.Storage.Settings.LatestCommitment().CumulativeWeight() > mainEngine.Storage.Settings.LatestCommitment().CumulativeWeight() {
	//			p.switchEngines()
	//		}
	//		processed = true
	//	}
	// }

	if !processed {
		return errors.Errorf("block from source %s was not processed: %s; commits to: %s", src, block.ID(), block.Block().SlotCommitment.MustID())
	}

	return nil
}

func (p *Protocol) MainEngineInstance() *engine.Engine {
	return p.mainEngine
}

func (p *Protocol) Network() *core.Protocol {
	return p.networkProtocol
}

func (p *Protocol) API() iotago.API {
	return p.MainEngineInstance().API()
}

func (p *Protocol) SupportedVersions() Versions {
	return SupportedVersions
}

func (p *Protocol) onForkDetected(fork *chainmanager.Fork) {
	panic(fmt.Sprintf("Fork detected: %s", fork))
}

func WithBaseDirectory(baseDirectory string) options.Option[Protocol] {
	return func(n *Protocol) {
		n.optsBaseDirectory = baseDirectory
	}
}

func WithPruningDelay(pruningDelay iotago.SlotIndex) options.Option[Protocol] {
	return func(n *Protocol) {
		n.optsPruningDelay = pruningDelay
	}
}

func WithSnapshotPath(snapshot string) options.Option[Protocol] {
	return func(n *Protocol) {
		n.optsSnapshotPath = snapshot
	}
}

func WithFilterProvider(optsFilterProvider module.Provider[*engine.Engine, filter.Filter]) options.Option[Protocol] {
	return func(n *Protocol) {
		n.optsFilterProvider = optsFilterProvider
	}
}

func WithBlockDAGProvider(optsBlockDAGProvider module.Provider[*engine.Engine, blockdag.BlockDAG]) options.Option[Protocol] {
	return func(n *Protocol) {
		n.optsBlockDAGProvider = optsBlockDAGProvider
	}
}

func WithTipManagerProvider(optsTipManagerProvider module.Provider[*engine.Engine, tipmanager.TipManager]) options.Option[Protocol] {
	return func(n *Protocol) {
		n.optsTipManagerProvider = optsTipManagerProvider
	}
}

func WithBookerProvider(optsBookerProvider module.Provider[*engine.Engine, booker.Booker]) options.Option[Protocol] {
	return func(n *Protocol) {
		n.optsBookerProvider = optsBookerProvider
	}
}

func WithClockProvider(optsClockProvider module.Provider[*engine.Engine, clock.Clock]) options.Option[Protocol] {
	return func(n *Protocol) {
		n.optsClockProvider = optsClockProvider
	}
}

func WithSybilProtectionProvider(optsSybilProtectionProvider module.Provider[*engine.Engine, sybilprotection.SybilProtection]) options.Option[Protocol] {
	return func(n *Protocol) {
		n.optsSybilProtectionProvider = optsSybilProtectionProvider
	}
}

func WithBlockGadgetProvider(optsBlockGadgetProvider module.Provider[*engine.Engine, blockgadget.Gadget]) options.Option[Protocol] {
	return func(n *Protocol) {
		n.optsBlockGadgetProvider = optsBlockGadgetProvider
	}
}

func WithSlotGadgetProvider(optsSlotGadgetProvider module.Provider[*engine.Engine, slotgadget.Gadget]) options.Option[Protocol] {
	return func(n *Protocol) {
		n.optsSlotGadgetProvider = optsSlotGadgetProvider
	}
}

func WithNotarizationProvider(optsNotarizationProvider module.Provider[*engine.Engine, notarization.Notarization]) options.Option[Protocol] {
	return func(n *Protocol) {
		n.optsNotarizationProvider = optsNotarizationProvider
	}
}

func WithEngineOptions(opts ...options.Option[engine.Engine]) options.Option[Protocol] {
	return func(p *Protocol) {
		p.optsEngineOptions = append(p.optsEngineOptions, opts...)
	}
}

func WithChainManagerOptions(opts ...options.Option[chainmanager.Manager]) options.Option[Protocol] {
	return func(p *Protocol) {
		p.optsChainManagerOptions = append(p.optsChainManagerOptions, opts...)
	}
}

func WithStorageOptions(opts ...options.Option[storage.Storage]) options.Option[Protocol] {
	return func(p *Protocol) {
		p.optsStorageOptions = append(p.optsStorageOptions, opts...)
	}
}<|MERGE_RESOLUTION|>--- conflicted
+++ resolved
@@ -45,19 +45,12 @@
 // region Protocol /////////////////////////////////////////////////////////////////////////////////////////////////////
 
 type Protocol struct {
-<<<<<<< HEAD
 	Events         *Events
 	TipManager     tipmanager.TipManager
 	SyncManager    syncmanager.SyncManager
 	MetricsTracker metricstracker.MetricsTracker
 	engineManager  *enginemanager.EngineManager
-	chainManager   *chainmanager.Manager
-=======
-	Events        *Events
-	TipManager    tipmanager.TipManager
-	engineManager *enginemanager.EngineManager
-	ChainManager  *chainmanager.Manager
->>>>>>> 0a812bf2
+	ChainManager   *chainmanager.Manager
 
 	Workers         *workerpool.Group
 	dispatcher      network.Endpoint
