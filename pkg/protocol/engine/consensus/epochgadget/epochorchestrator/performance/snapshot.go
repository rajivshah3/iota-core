--- conflicted
+++ resolved
@@ -120,11 +120,7 @@
 			return errors.Wrap(err, "unable to read epoch index")
 		}
 
-<<<<<<< HEAD
-		rewardsTree := m.rewardsMap(epochIndex)
-=======
-		rewardsTree := ads.NewMap[iotago.AccountID, PoolRewards](t.rewardsStorage(epochIndex))
->>>>>>> 03f11c6a
+		rewardsTree := t.rewardsMap(epochIndex)
 
 		var accountsCount uint64
 		if err := binary.Read(reader, binary.LittleEndian, &accountsCount); err != nil {
@@ -164,14 +160,8 @@
 			return errors.Wrapf(err, "unable to read pool stats for epoch index %d", epochIndex)
 		}
 
-<<<<<<< HEAD
-		if err := m.poolStatsStore.Set(epochIndex, &poolStats); err != nil {
-			return errors.Wrap(err, "unable to store pool stats")
-=======
-		err := t.poolStatsStore.Set(epochIndex.Bytes(), lo.PanicOnErr(poolStats.Bytes()))
-		if err != nil {
+		if err := t.poolStatsStore.Set(epochIndex, &poolStats); err != nil {
 			return errors.Wrapf(err, "unable to store pool stats for the epoch index %d", epochIndex)
->>>>>>> 03f11c6a
 		}
 	}
 
@@ -189,24 +179,13 @@
 			return errors.Wrap(err, "unable to read epoch index")
 		}
 
-<<<<<<< HEAD
 		committee, _, err := account.AccountsFromReader(reader)
 		if err != nil {
-			return errors.Wrap(err, "unable to read committee")
-		}
-
-		if err := m.committeeStore.Set(epoch, committee); err != nil {
+			return errors.Wrapf(err, "unable to read committee for the epoch index %d", epoch)
+		}
+
+		if err := t.committeeStore.Set(epoch, committee); err != nil {
 			return errors.Wrap(err, "unable to store committee")
-=======
-		committee := account.NewAccounts()
-		if err := committee.FromReader(reader); err != nil {
-			return errors.Wrapf(err, "unable to read committee for the epoch index %d", epoch)
-		}
-
-		err := t.committeeStore.Set(epoch.Bytes(), lo.PanicOnErr(committee.Bytes()))
-		if err != nil {
-			return errors.Wrapf(err, "unable to store committee for the epoch index %d", epoch)
->>>>>>> 03f11c6a
 		}
 	}
 
@@ -269,11 +248,7 @@
 	}
 	// TODO: make sure to adjust this loop if we add pruning later.
 	for epoch := targetEpoch; epoch > iotago.EpochIndex(0); epoch-- {
-<<<<<<< HEAD
-		rewardsTree := m.rewardsMap(epoch)
-=======
-		rewardsTree := ads.NewMap[iotago.AccountID, PoolRewards](t.rewardsStorage(epoch))
->>>>>>> 03f11c6a
+		rewardsTree := t.rewardsMap(epoch)
 
 		// if the tree is new, we can skip this epoch and the previous ones, as we never stored any rewards
 		if rewardsTree.IsNew() {
@@ -330,11 +305,7 @@
 	}
 	// export all stored pools
 	var innerErr error
-<<<<<<< HEAD
-	if err := m.poolStatsStore.KVStore().Iterate([]byte{}, func(key []byte, value []byte) bool {
-=======
-	if err := t.poolStatsStore.Iterate([]byte{}, func(key []byte, value []byte) bool {
->>>>>>> 03f11c6a
+	if err := t.poolStatsStore.KVStore().Iterate([]byte{}, func(key []byte, value []byte) bool {
 		epochIndex := iotago.EpochIndex(binary.LittleEndian.Uint64(key))
 		if epochIndex > targetEpoch {
 			// continue
@@ -370,14 +341,7 @@
 	}
 
 	var innerErr error
-<<<<<<< HEAD
-	err := m.committeeStore.KVStore().Iterate([]byte{}, func(epochBytes []byte, committeeBytes []byte) bool {
-		epoch := iotago.EpochIndex(binary.LittleEndian.Uint64(epochBytes))
-		if epoch > targetEpoch {
-			return true
-		}
-=======
-	err := t.committeeStore.Iterate([]byte{}, func(epochBytes []byte, committeeBytes []byte) bool {
+	err := t.committeeStore.KVStore().Iterate([]byte{}, func(epochBytes []byte, committeeBytes []byte) bool {
 		// TODO: committees for all available epochs should be included in the snapshot,
 		//  because if snapshot is generated after the committee has been selected,
 		//  then there is no way for the node to determine the committee.
@@ -389,7 +353,6 @@
 		//	return true
 		//}
 
->>>>>>> 03f11c6a
 		if err := pWriter.WriteBytes(epochBytes); err != nil {
 			innerErr = errors.Wrap(err, "unable to write epoch index")
 			return false
