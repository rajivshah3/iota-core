--- conflicted
+++ resolved
@@ -11,19 +11,13 @@
 )
 
 type Attestations interface {
-<<<<<<< HEAD
 	// Get returns the attestations that are included in the commitment of the given slot as list.
-	// If attestationOffset=3 and commitment is 10, then the returned attestations are blocks from 7 to 10 that commit to at least 7.
+	// If attestationCommitmentOffset=3 and commitment is 10, then the returned attestations are blocks from 7 to 10 that commit to at least 7.
 	Get(index iotago.SlotIndex) (attestations []*iotago.Attestation, err error)
 
 	// GetMap returns the attestations that are included in the commitment of the given slot as ads.Map.
-	// If attestationOffset=3 and commitment is 10, then the returned attestations are blocks from 7 to 10 that commit to at least 7.
+	// If attestationCommitmentOffset=3 and commitment is 10, then the returned attestations are blocks from 7 to 10 that commit to at least 7.
 	GetMap(index iotago.SlotIndex) (attestations *ads.Map[iotago.AccountID, iotago.Attestation, *iotago.AccountID, *iotago.Attestation], err error)
-=======
-	// Get returns the attestations that are included in the commitment of the given slot.
-	// If attestationCommitmentOffset=3 and commitment is 10, then the returned attestations are blocks from 7 to 10 that commit to at least 7.
-	Get(index iotago.SlotIndex) (attestations *ads.Map[iotago.AccountID, iotago.Attestation, *iotago.AccountID, *iotago.Attestation], err error)
->>>>>>> 35ccbaa5
 	AddAttestationFromBlock(block *blocks.Block)
 	Commit(index iotago.SlotIndex) (newCW uint64, attestationsRoot types.Identifier, err error)
 
