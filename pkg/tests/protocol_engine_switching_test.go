--- conflicted
+++ resolved
@@ -28,15 +28,10 @@
 	t.Skip("Skipping engine switching test for now.")
 	ts := testsuite.NewTestSuite(t,
 		testsuite.WithGenesisTimestampOffset(19*10),
-<<<<<<< HEAD
+		testsuite.WithWaitFor(12*time.Second),
 		testsuite.WithLivenessThreshold(1),  // TODO: remove this opt and use a proper value when refactoring the test with scheduler
 		testsuite.WithMinCommittableAge(10), // TODO: remove this opt and use a proper value when refactoring the test with scheduler
 		testsuite.WithMaxCommittableAge(20), // TODO: remove this opt and use a proper value when refactoring the test with scheduler
-=======
-		testsuite.WithLivenessThreshold(1), // TODO: remove this opt and use a proper value when refactoring the test with scheduler
-		testsuite.WithEvictionAge(1),       // TODO: remove this opt and use a proper value when refactoring the test with scheduler
-		testsuite.WithWaitFor(12*time.Second),
->>>>>>> d47baa61
 	)
 	defer ts.Shutdown()
 
