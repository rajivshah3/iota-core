package utxoledger

import (
	"fmt"

	"golang.org/x/xerrors"

	"github.com/iotaledger/hive.go/kvstore"
	"github.com/iotaledger/hive.go/runtime/module"
	"github.com/iotaledger/hive.go/runtime/workerpool"
	"github.com/iotaledger/iota-core/pkg/core/promise"
	"github.com/iotaledger/iota-core/pkg/core/vote"
	"github.com/iotaledger/iota-core/pkg/protocol/engine"
	"github.com/iotaledger/iota-core/pkg/protocol/engine/blocks"
	"github.com/iotaledger/iota-core/pkg/protocol/engine/ledger"
	"github.com/iotaledger/iota-core/pkg/protocol/engine/ledgerstate"
	"github.com/iotaledger/iota-core/pkg/protocol/engine/mempool"
	mempoolv1 "github.com/iotaledger/iota-core/pkg/protocol/engine/mempool/v1"
	"github.com/iotaledger/iota-core/pkg/protocol/engine/therealledger"
	iotago "github.com/iotaledger/iota.go/v4"
)

type Ledger struct {
	ledgerState  *ledgerstate.Manager
	memPool      mempool.MemPool[vote.MockedPower]
	errorHandler func(error)

	module.Module
}

func NewProvider() module.Provider[*engine.Engine, therealledger.Ledger] {
	return module.Provide(func(e *engine.Engine) therealledger.Ledger {
		l := New(e.Workers.CreateGroup("Ledger"), e.Storage.Ledger(), e.API, e.Events.Error.Trigger)
		e.Events.Booker.BlockBooked.Hook(l.attachTransaction)
		e.Events.BlockGadget.BlockAccepted.Hook(l.blockAccepted)

		return l
	})
}

func New(workers *workerpool.Group, store kvstore.KVStore, apiProviderFunc func() iotago.API, errorHandler func(error)) *Ledger {
	l := &Ledger{
		ledgerState:  ledgerstate.New(store, apiProviderFunc),
		errorHandler: errorHandler,
	}

	l.memPool = mempoolv1.New[vote.MockedPower](l.executeStardustVM, l.resolveState, workers.CreateGroup("MemPool"))

	return l
}

func (l *Ledger) Shutdown() {
	l.TriggerStopped()
	// TODO:
	// l.memPool.Shutdown()
}

func (l *Ledger) resolveState(stateRef ledger.StateReference) *promise.Promise[ledger.State] {
	p := promise.New[ledger.State]()

	output, err := l.ledgerState.ReadOutputByOutputID(stateRef.StateID())
	if err != nil {
		p.Reject(xerrors.Errorf("output %s not found: %w", stateRef.StateID(), ledger.ErrStateNotFound))
	} else {
		p.Resolve(&State{
			outputID: output.OutputID(),
			output:   output.Output(),
		})
	}

	return p
}

func (l *Ledger) Output(id iotago.OutputID) (*ledgerstate.Output, error) {
	stateWithMetadata, err := l.memPool.State(ledger.StoredStateReference(id))
	if err != nil {
		return l.ledgerState.ReadOutputByOutputID(id)
	}

	txWithMetadata, exists := l.memPool.Transaction(id.TransactionID())
	if !exists {
		return l.ledgerState.ReadOutputByOutputID(id)
	}

	earliestAttachment := txWithMetadata.EarliestIncludedAttachment()
	state := stateWithMetadata.State().(*State)
	txCreationTime := txWithMetadata.Transaction().(*Transaction).Transaction.Essence.CreationTime

	return ledgerstate.CreateOutput(l.ledgerState.API(), state.outputID, earliestAttachment, earliestAttachment.Index(), txCreationTime, state.output), nil
}

func (l *Ledger) CommitSlot(index iotago.SlotIndex) (stateRoot iotago.Identifier, mutationRoot iotago.Identifier, err error) {
	stateDiff := l.memPool.StateDiff(index)

	ledgerIndex, err := l.ledgerState.ReadLedgerIndex()
	if err != nil {
		return iotago.Identifier{}, iotago.Identifier{}, err
	}

	if index != ledgerIndex+1 {
		panic(fmt.Errorf("there is a gap in the ledgerstate %d vs %d", ledgerIndex, index))
	}

	var outputs ledgerstate.Outputs
	var spents ledgerstate.Spents

	stateDiff.ExecutedTransactions().ForEach(func(txID iotago.TransactionID, txWithMeta mempool.TransactionWithMetadata) bool {
		tx := txWithMeta.Transaction().(*Transaction)
		txCreationTime := tx.Transaction.Essence.CreationTime

		inputs, errInput := tx.Inputs()
		if errInput != nil {
			err = errInput

			return false
		}
		for _, input := range inputs {
			inputOutput, outputErr := l.Output(input.StateID())
			if outputErr != nil {
				err = outputErr

				return false
			}

			spent := ledgerstate.NewSpent(inputOutput, txWithMeta.ID(), txCreationTime, index)
			spents = append(spents, spent)
		}

		if createOutputErr := txWithMeta.Outputs().ForEach(func(element mempool.StateWithMetadata) error {
			state := element.State().(*State)
			output := ledgerstate.CreateOutput(l.ledgerState.API(), state.outputID, iotago.EmptyBlockID(), index, txCreationTime, state.output)
			outputs = append(outputs, output)
			return nil
		}); createOutputErr != nil {
			err = createOutputErr

			return false
		}

		return true
	})

	if err != nil {
		return iotago.Identifier{}, iotago.Identifier{}, err
	}

	if err := l.ledgerState.ApplyConfirmation(index, outputs, spents); err != nil {
		return iotago.Identifier{}, iotago.Identifier{}, err
	}

<<<<<<< HEAD
	// Mark the transactions as committed so the mempool can evict it.
	for it := stateDiff.Transactions.Iterator(); it.HasNext(); {
		it.Next().SetCommitted()
	}

	//TODO: add missing State tree
	return iotago.Identifier{}, iotago.Identifier(stateDiff.StateMutation.Root()), nil
=======
	// TODO: add missing State tree
	return iotago.Identifier{}, iotago.Identifier(stateDiff.Mutations().Root()), nil
>>>>>>> a76458a7
}

func (l *Ledger) attachTransaction(block *blocks.Block) {
	switch payload := block.Block().Payload.(type) {
	case *iotago.Transaction:
		tx := &Transaction{payload}
		if _, err := l.memPool.AttachTransaction(tx, block.ID()); err != nil {
			l.errorHandler(err)
		}

	default:
		return
	}
}

func (l *Ledger) blockAccepted(block *blocks.Block) {
<<<<<<< HEAD
	switch block.Block().Payload.(type) {
	case *iotago.Transaction:
		if err := l.memPool.MarkAttachmentIncluded(block.ID()); err != nil {
			l.errorHandler(err)
		}

	default:
		return
	}
=======
	l.memPool.MarkAttachmentIncluded(block.ID())
>>>>>>> a76458a7
}<|MERGE_RESOLUTION|>--- conflicted
+++ resolved
@@ -90,8 +90,6 @@
 }
 
 func (l *Ledger) CommitSlot(index iotago.SlotIndex) (stateRoot iotago.Identifier, mutationRoot iotago.Identifier, err error) {
-	stateDiff := l.memPool.StateDiff(index)
-
 	ledgerIndex, err := l.ledgerState.ReadLedgerIndex()
 	if err != nil {
 		return iotago.Identifier{}, iotago.Identifier{}, err
@@ -100,6 +98,8 @@
 	if index != ledgerIndex+1 {
 		panic(fmt.Errorf("there is a gap in the ledgerstate %d vs %d", ledgerIndex, index))
 	}
+
+	stateDiff := l.memPool.StateDiff(index)
 
 	var outputs ledgerstate.Outputs
 	var spents ledgerstate.Spents
@@ -148,18 +148,13 @@
 		return iotago.Identifier{}, iotago.Identifier{}, err
 	}
 
-<<<<<<< HEAD
 	// Mark the transactions as committed so the mempool can evict it.
 	for it := stateDiff.Transactions.Iterator(); it.HasNext(); {
 		it.Next().SetCommitted()
 	}
 
-	//TODO: add missing State tree
-	return iotago.Identifier{}, iotago.Identifier(stateDiff.StateMutation.Root()), nil
-=======
 	// TODO: add missing State tree
 	return iotago.Identifier{}, iotago.Identifier(stateDiff.Mutations().Root()), nil
->>>>>>> a76458a7
 }
 
 func (l *Ledger) attachTransaction(block *blocks.Block) {
@@ -176,7 +171,6 @@
 }
 
 func (l *Ledger) blockAccepted(block *blocks.Block) {
-<<<<<<< HEAD
 	switch block.Block().Payload.(type) {
 	case *iotago.Transaction:
 		if err := l.memPool.MarkAttachmentIncluded(block.ID()); err != nil {
@@ -186,7 +180,4 @@
 	default:
 		return
 	}
-=======
-	l.memPool.MarkAttachmentIncluded(block.ID())
->>>>>>> a76458a7
 }