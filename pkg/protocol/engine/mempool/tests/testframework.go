package mempooltests

import (
	"strconv"
	"sync"
	"testing"

	"github.com/stretchr/testify/require"

	"github.com/iotaledger/hive.go/lo"
	"github.com/iotaledger/hive.go/runtime/debug"
	"github.com/iotaledger/hive.go/runtime/workerpool"
	"github.com/iotaledger/iota-core/pkg/core/vote"
	"github.com/iotaledger/iota-core/pkg/protocol/engine/ledger/tests"
	"github.com/iotaledger/iota-core/pkg/protocol/engine/mempool"
	"github.com/iotaledger/iota-core/pkg/protocol/engine/mempool/conflictdag"
	iotago "github.com/iotaledger/iota.go/v4"
)

type TestFramework struct {
	Instance    mempool.MemPool[vote.MockedPower]
	ConflictDAG conflictdag.ConflictDAG[iotago.TransactionID, iotago.OutputID, vote.MockedPower]

	stateIDByAlias     map[string]iotago.OutputID
	transactionByAlias map[string]mempool.Transaction
	blockIDsByAlias    map[string]iotago.BlockID

	ledgerState *ledgertests.MockStateResolver
	workers     *workerpool.Group

	test  *testing.T
	mutex sync.RWMutex
}

func NewTestFramework(test *testing.T, instance mempool.MemPool[vote.MockedPower], conflictDAG conflictdag.ConflictDAG[iotago.TransactionID, iotago.OutputID, vote.MockedPower], ledgerState *ledgertests.MockStateResolver, workers *workerpool.Group) *TestFramework {
	t := &TestFramework{
		Instance:           instance,
		ConflictDAG:        conflictDAG,
		stateIDByAlias:     make(map[string]iotago.OutputID),
		transactionByAlias: make(map[string]mempool.Transaction),
		blockIDsByAlias:    make(map[string]iotago.BlockID),

		ledgerState: ledgerState,
		workers:     workers,
		test:        test,
	}

	t.setupHookedEvents()

	return t
}

func (t *TestFramework) CreateTransaction(alias string, referencedStates []string, outputCount uint16, invalid ...bool) {
	// create transaction
	transaction := NewTransaction(outputCount, lo.Map(referencedStates, t.stateReference)...)
	transaction.invalidTransaction = len(invalid) > 0 && invalid[0]

	t.transactionByAlias[alias] = transaction

	// register the transaction ID alias
	transactionID, transactionIDErr := transaction.ID()
	require.NoError(t.test, transactionIDErr, "failed to retrieve transaction ID of transaction with alias '%s'", alias)
	transactionID.RegisterAlias(alias)

	// register the aliases for the generated output IDs
	for i := uint16(0); i < transaction.outputCount; i++ {
		t.stateIDByAlias[alias+":"+strconv.Itoa(int(i))] = iotago.OutputIDFromTransactionIDAndIndex(transactionID, i)
	}
}

func (t *TestFramework) MarkAttachmentIncluded(alias string) bool {
	return t.Instance.MarkAttachmentIncluded(t.BlockID(alias))
}

func (t *TestFramework) MarkAttachmentOrphaned(alias string) bool {
	return t.Instance.MarkAttachmentOrphaned(t.BlockID(alias))
}

func (t *TestFramework) BlockID(alias string) iotago.BlockID {
	blockID, exists := t.blockIDsByAlias[alias]
	require.True(t.test, exists, "block ID with alias '%s' does not exist", alias)

	return blockID
}

func (t *TestFramework) AttachTransactions(transactionAlias ...string) error {
	for _, alias := range transactionAlias {
		if err := t.AttachTransaction(alias, alias, 1); err != nil {
			return err
		}
	}

	return nil
}

func (t *TestFramework) AttachTransaction(transactionAlias, blockAlias string, slotIndex iotago.SlotIndex) error {
	transaction, transactionExists := t.transactionByAlias[transactionAlias]
	require.True(t.test, transactionExists, "transaction with alias '%s' does not exist", transactionAlias)

	t.blockIDsByAlias[blockAlias] = iotago.SlotIdentifierRepresentingData(slotIndex, []byte(blockAlias))

	if _, err := t.Instance.AttachTransaction(transaction, t.blockIDsByAlias[blockAlias]); err != nil {
		return err
	}

	return nil
}

func (t *TestFramework) CommitSlot(slotIndex iotago.SlotIndex) {
	stateDiff := t.Instance.StateDiff(slotIndex)

	stateDiff.CreatedStates().ForEach(func(_ iotago.OutputID, state mempool.StateMetadata) bool {
		t.ledgerState.AddState(state.State())

		return true
	})

	stateDiff.DestroyedStates().ForEach(func(id iotago.OutputID, _ mempool.StateMetadata) bool {
		t.ledgerState.DestroyState(id)

		return true
	})

	stateDiff.ExecutedTransactions().ForEach(func(_ iotago.TransactionID, transaction mempool.TransactionMetadata) bool {
		transaction.Commit()

		return true
	})
}

func (t *TestFramework) TransactionMetadata(alias string) (mempool.TransactionMetadata, bool) {
	return t.Instance.TransactionMetadata(t.TransactionID(alias))
}

func (t *TestFramework) TransactionMetadataByAttachment(alias string) (mempool.TransactionMetadata, bool) {
	return t.Instance.TransactionMetadataByAttachment(t.BlockID(alias))
}

func (t *TestFramework) StateMetadata(alias string) (mempool.StateMetadata, error) {
	return t.Instance.StateMetadata(t.stateReference(alias))
}

func (t *TestFramework) StateID(alias string) iotago.OutputID {
	if alias == "genesis" {
		return iotago.OutputID{}
	}

	stateID, exists := t.stateIDByAlias[alias]
	require.True(t.test, exists, "StateID with alias '%s' does not exist", alias)

	return stateID
}

func (t *TestFramework) TransactionID(alias string) iotago.TransactionID {
	transaction, transactionExists := t.transactionByAlias[alias]
	require.True(t.test, transactionExists, "transaction with alias '%s' does not exist", alias)

	transactionID, transactionIDErr := transaction.ID()
	require.NoError(t.test, transactionIDErr, "failed to retrieve transaction ID of transaction with alias '%s'", alias)

	return transactionID
}

func (t *TestFramework) RequireBooked(transactionAliases ...string) {
	t.waitBooked(transactionAliases...)

	t.requireMarkedBooked(transactionAliases...)
}

func (t *TestFramework) RequireAccepted(transactionAliases map[string]bool) {
<<<<<<< HEAD
	// t.requireAcceptedTriggered(transactionAliases)
	t.requireMarkedAccepted(transactionAliases)
=======
	for transactionAlias, accepted := range transactionAliases {
		transactionMetadata, transactionMetadataExists := t.Instance.TransactionMetadata(t.TransactionID(transactionAlias))

		require.True(t.test, transactionMetadataExists, "transaction %s should exist", transactionAlias)
		require.Equal(t.test, accepted, transactionMetadata.IsAccepted(), "transaction %s was incorrectly accepted", transactionAlias)
	}
}

func (t *TestFramework) RequireInvalid(transactionAliases ...string) {
	t.waitInvalid(transactionAliases...)

	for _, transactionAlias := range transactionAliases {
		transactionMetadata, transactionMetadataExists := t.Instance.TransactionMetadata(t.TransactionID(transactionAlias))

		require.True(t.test, transactionMetadataExists, "transaction %s should exist", transactionAlias)
		require.True(t.test, transactionMetadata.IsInvalid(), "transaction %s was incorrectly accepted", transactionAlias)
	}
>>>>>>> 3c87a072
}

func (t *TestFramework) RequireTransactionsEvicted(transactionAliases map[string]bool) {
	for transactionAlias, deleted := range transactionAliases {
		_, exists := t.Instance.TransactionMetadata(t.TransactionID(transactionAlias))
		require.Equal(t.test, deleted, !exists, "transaction %s has incorrect eviction state", transactionAlias)
	}
}

func (t *TestFramework) RequireConflictIDs(conflictMapping map[string][]string) {
	for transactionAlias, conflictAliases := range conflictMapping {
		transactionMetadata, exists := t.Instance.TransactionMetadata(t.TransactionID(transactionAlias))
		require.True(t.test, exists, "transaction %s does not exist", transactionAlias)

		conflictIDs := transactionMetadata.ConflictIDs()
		require.Equal(t.test, len(conflictAliases), conflictIDs.Size(), "%s has wrong number of ConflictIDs", transactionAlias)

		for _, conflictAlias := range conflictAliases {
			require.True(t.test, conflictIDs.Has(t.TransactionID(conflictAlias)), "transaction %s should have conflict %s, instead had %s", transactionAlias, conflictAlias, conflictIDs)
		}
	}
}

func (t *TestFramework) RequireAttachmentsEvicted(attachmentAliases map[string]bool) {
	for attachmentAlias, deleted := range attachmentAliases {
		_, exists := t.Instance.TransactionMetadataByAttachment(t.BlockID(attachmentAlias))
		require.Equal(t.test, deleted, !exists, "attachment %s has incorrect eviction state", attachmentAlias)
	}
}

func (t *TestFramework) setupHookedEvents() {
	t.Instance.OnTransactionAttached(func(metadata mempool.TransactionMetadata) {
		if debug.GetEnabled() {
			t.test.Logf("[TRIGGERED] mempool.TransactionAttached with '%s'", metadata.ID())
		}

		metadata.OnSolid(func() {
			if debug.GetEnabled() {
				t.test.Logf("[TRIGGERED] mempool.Events.TransactionSolid with '%s'", metadata.ID())
			}

			require.True(t.test, metadata.IsSolid(), "transaction is not marked as solid")
		})

		metadata.OnExecuted(func() {
			if debug.GetEnabled() {
				t.test.Logf("[TRIGGERED] mempool.Events.TransactionExecuted with '%s'", metadata.ID())
			}

			require.True(t.test, metadata.IsExecuted(), "transaction is not marked as executed")
		})

		metadata.OnBooked(func() {
			if debug.GetEnabled() {
				t.test.Logf("[TRIGGERED] mempool.Events.TransactionBooked with '%s'", metadata.ID())
			}

			require.True(t.test, metadata.IsBooked(), "transaction is not marked as booked")
		})

		metadata.OnAccepted(func() {
			if debug.GetEnabled() {
				t.test.Logf("[TRIGGERED] mempool.Events.TransactionAccepted with '%s'", metadata.ID())
			}

			require.True(t.test, metadata.IsAccepted(), "transaction is not marked as accepted")
		})

		metadata.OnPending(func() {
			if debug.GetEnabled() {
				t.test.Logf("[TRIGGERED] mempool.Events.TransactionPending with '%s'", metadata.ID())
			}

			require.True(t.test, metadata.IsPending(), "transaction is not marked as pending")
		})

		metadata.OnPending(func() {
			//	if debug.GetEnabled() {
			//		t.test.Logf("[TRIGGERED] mempool.Events.TransactionAccepted with '%s'", metadata.ID())
			//	}
			//
			//	require.False(t.test, metadata.IsPreAccepted(), "transaction is not marked as pending")
			//
			//	t.markTransactionAcceptedTriggered(metadata.ID(), true)
		})
	})
}

func (t *TestFramework) stateReference(alias string) iotago.IndexedUTXOReferencer {
	return ledgertests.StoredStateReference(t.StateID(alias))
}

func (t *TestFramework) waitBooked(transactionAliases ...string) {
	var allBooked sync.WaitGroup

	allBooked.Add(len(transactionAliases))
	for _, transactionAlias := range transactionAliases {
		transactionMetadata, exists := t.TransactionMetadata(transactionAlias)
		require.True(t.test, exists, "transaction '%s' does not exist", transactionAlias)

		transactionMetadata.OnBooked(allBooked.Done)
	}

	allBooked.Wait()
}

func (t *TestFramework) waitInvalid(transactionAliases ...string) {
	var allInvalid sync.WaitGroup

	allInvalid.Add(len(transactionAliases))
	for _, transactionAlias := range transactionAliases {
		transactionMetadata, exists := t.TransactionMetadata(transactionAlias)
		require.True(t.test, exists, "transaction '%s' does not exist", transactionAlias)

		transactionMetadata.OnInvalid(func(_ error) {
			allInvalid.Done()
		})
	}

	allInvalid.Wait()
}

func (t *TestFramework) requireMarkedBooked(transactionAliases ...string) {
	for _, transactionAlias := range transactionAliases {
		transactionMetadata, transactionMetadataExists := t.Instance.TransactionMetadata(t.TransactionID(transactionAlias))

		require.True(t.test, transactionMetadataExists, "transaction %s should exist", transactionAlias)
		require.True(t.test, transactionMetadata.IsBooked(), "transaction %s was not booked", transactionAlias)
	}
}

func (t *TestFramework) AssertStateDiff(index iotago.SlotIndex, spentOutputAliases, createdOutputAliases, transactionAliases []string) {
	stateDiff := t.Instance.StateDiff(index)

	require.Equal(t.test, len(spentOutputAliases), stateDiff.DestroyedStates().Size())
	require.Equal(t.test, len(createdOutputAliases), stateDiff.CreatedStates().Size())
	require.Equal(t.test, len(transactionAliases), stateDiff.ExecutedTransactions().Size())
	require.Equal(t.test, len(transactionAliases), stateDiff.Mutations().Size())

	for _, transactionAlias := range transactionAliases {
		require.True(t.test, stateDiff.ExecutedTransactions().Has(t.TransactionID(transactionAlias)))
		require.True(t.test, stateDiff.Mutations().Has(t.TransactionID(transactionAlias)))
	}

	for _, createdOutputAlias := range createdOutputAliases {
		require.True(t.test, stateDiff.CreatedStates().Has(t.StateID(createdOutputAlias)))
	}

	for _, spentOutputAlias := range spentOutputAliases {
		require.True(t.test, stateDiff.DestroyedStates().Has(t.StateID(spentOutputAlias)))
	}

}

func (t *TestFramework) WaitChildren() {
	t.workers.WaitChildren()
}

func (t *TestFramework) Cleanup() {
	t.workers.WaitChildren()
	t.ledgerState.Cleanup()

	iotago.UnregisterIdentifierAliases()

	t.stateIDByAlias = make(map[string]iotago.OutputID)
	t.transactionByAlias = make(map[string]mempool.Transaction)
	t.blockIDsByAlias = make(map[string]iotago.BlockID)
}<|MERGE_RESOLUTION|>--- conflicted
+++ resolved
@@ -168,10 +168,6 @@
 }
 
 func (t *TestFramework) RequireAccepted(transactionAliases map[string]bool) {
-<<<<<<< HEAD
-	// t.requireAcceptedTriggered(transactionAliases)
-	t.requireMarkedAccepted(transactionAliases)
-=======
 	for transactionAlias, accepted := range transactionAliases {
 		transactionMetadata, transactionMetadataExists := t.Instance.TransactionMetadata(t.TransactionID(transactionAlias))
 
@@ -189,7 +185,6 @@
 		require.True(t.test, transactionMetadataExists, "transaction %s should exist", transactionAlias)
 		require.True(t.test, transactionMetadata.IsInvalid(), "transaction %s was incorrectly accepted", transactionAlias)
 	}
->>>>>>> 3c87a072
 }
 
 func (t *TestFramework) RequireTransactionsEvicted(transactionAliases map[string]bool) {
@@ -271,7 +266,7 @@
 			//		t.test.Logf("[TRIGGERED] mempool.Events.TransactionAccepted with '%s'", metadata.ID())
 			//	}
 			//
-			//	require.False(t.test, metadata.IsPreAccepted(), "transaction is not marked as pending")
+			//	require.False(t.test, metadata.IsAccepted(), "transaction is not marked as pending")
 			//
 			//	t.markTransactionAcceptedTriggered(metadata.ID(), true)
 		})
