--- conflicted
+++ resolved
@@ -62,23 +62,15 @@
 func (i *BlockIssuer) CreateValidationBlock(ctx context.Context, opts ...options.Option[BlockParams]) (*model.Block, error) {
 	blockParams := options.Apply(&BlockParams{}, opts)
 
-<<<<<<< HEAD
-	if blockParams.latestFinalizedSlot == nil {
-=======
 	if blockParams.SlotCommitment == nil {
 		blockParams.SlotCommitment = i.protocol.MainEngineInstance().Storage.Settings().LatestCommitment().Commitment()
 	}
 
 	if blockParams.LatestFinalizedSlot == nil {
->>>>>>> 9d3cc4d5
 		latestFinalizedSlot := i.protocol.MainEngineInstance().Storage.Settings().LatestFinalizedSlot()
 		blockParams.LatestFinalizedSlot = &latestFinalizedSlot
 	}
 
-<<<<<<< HEAD
-	if blockParams.references == nil {
-		references, err := i.getReferences(ctx, blockParams.payload, blockParams.parentsCount)
-=======
 	if blockParams.IssuingTime == nil {
 		issuingTime := time.Now()
 		blockParams.IssuingTime = &issuingTime
@@ -86,29 +78,14 @@
 
 	if blockParams.References == nil {
 		references, err := i.getReferences(ctx, blockParams.Payload, blockParams.ParentsCount)
->>>>>>> 9d3cc4d5
 		if err != nil {
 			return nil, ierrors.Wrap(err, "error building block")
 		}
 		blockParams.References = references
 	}
 
-<<<<<<< HEAD
-	if blockParams.issuingTime == nil {
-		issuingTime := time.Now()
-		blockParams.issuingTime = &issuingTime
-	}
-
-	if blockParams.slotCommitment == nil {
-		blockParams.slotCommitment = i.protocol.MainEngineInstance().Storage.Settings().LatestCommitment().Commitment()
-	}
-
-	if blockParams.issuer == nil {
-		blockParams.issuer = NewEd25519Account(i.Account.ID(), i.Account.PrivateKey())
-=======
 	if blockParams.Issuer == nil {
 		blockParams.Issuer = NewEd25519Account(i.Account.ID(), i.Account.PrivateKey())
->>>>>>> 9d3cc4d5
 	}
 
 	if blockParams.HighestSupportedVersion == nil {
@@ -405,20 +382,10 @@
 
 func (i *BlockIssuer) validateReferences(issuingTime time.Time, slotCommitmentIndex iotago.SlotIndex, references model.ParentReferences) error {
 	for _, parent := range lo.Flatten(lo.Map(lo.Values(references), func(ds iotago.BlockIDs) []iotago.BlockID { return ds })) {
-<<<<<<< HEAD
-		if b, exists := i.protocol.MainEngineInstance().BlockFromCache(parent); exists {
-			if b.IssuingTime().After(issuingTime) {
-				return ierrors.Errorf("cannot issue block if the parents issuingTime is ahead block's issuingTime: %s vs %s", b.IssuingTime(), issuingTime)
-			}
-			if b.SlotCommitmentID().Index() > slotCommitmentIndex {
-				return ierrors.Errorf("cannot issue block if the commitment is ahead of its parents' commitment: %s vs %s", b.SlotCommitmentID().Index(), slotCommitmentIndex)
-			}
-=======
 		b, exists := i.protocol.MainEngineInstance().BlockFromCache(parent)
 		if !exists {
 			return ierrors.Errorf("cannot issue block if the parents are not known: %s", parent)
 		}
->>>>>>> 9d3cc4d5
 
 		if b.IssuingTime().After(issuingTime) {
 			return ierrors.Errorf("cannot issue block if the parents issuingTime is ahead block's issuingTime: %s vs %s", b.IssuingTime(), issuingTime)
