--- conflicted
+++ resolved
@@ -10,15 +10,9 @@
 )
 
 func getSlotBlockIDs(index iotago.SlotIndex) (*BlockChangesResponse, error) {
-<<<<<<< HEAD
-	blocksForSlot := deps.Protocol.MainEngine().Storage.Blocks(index)
-	if blocksForSlot == nil {
-		return nil, ierrors.Errorf("cannot find block storage bucket for slot %d", index)
-=======
-	blocksForSlot, err := deps.Protocol.MainEngineInstance().Storage.Blocks(index)
+	blocksForSlot, err := deps.Protocol.MainEngine().Storage.Blocks(index)
 	if err != nil {
 		return nil, ierrors.Wrapf(err, "failed to get block storage bucket for slot %d", index)
->>>>>>> 1f9c4720
 	}
 
 	includedBlocks := make([]string, 0)
