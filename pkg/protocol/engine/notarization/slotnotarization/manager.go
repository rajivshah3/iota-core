--- conflicted
+++ resolved
@@ -185,7 +185,7 @@
 	}
 
 	roots := iotago.NewRoots(
-		iotago.Identifier(ratifiedAcceptedBlocks.Root()),
+		iotago.Identifier(acceptedBlocks.Root()),
 		mutationRoot,
 		iotago.Identifier(attestationsRoot),
 		stateRoot,
@@ -195,17 +195,7 @@
 	newCommitment := iotago.NewCommitment(
 		index,
 		latestCommitment.ID(),
-<<<<<<< HEAD
 		roots.ID(),
-=======
-		iotago.NewRoots(
-			iotago.Identifier(acceptedBlocks.Root()),
-			mutationRoot,
-			iotago.Identifier(attestationsRoot),
-			stateRoot,
-			iotago.Identifier(m.slotMutations.weights.Root()),
-		).ID(),
->>>>>>> 35ccbaa5
 		cumulativeWeight,
 	)
 
