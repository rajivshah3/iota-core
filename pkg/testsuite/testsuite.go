--- conflicted
+++ resolved
@@ -178,7 +178,8 @@
 
 	block := node.IssueBlock(context.Background(), alias, blockfactory.WithIssuingTime(issuingTime), blockfactory.WithSlotCommitment(slotCommitment), blockfactory.WithStrongParents(parents...))
 
-	t.registerBlock(alias, block)
+	t.blocks.Set(alias, block)
+	block.ID().RegisterAlias(alias)
 
 	return block
 }
@@ -203,21 +204,25 @@
 	t.mutex.Lock()
 	defer t.mutex.Unlock()
 
-<<<<<<< HEAD
 	block := node.IssueBlock(context.Background(), alias, blockOpts...)
 
-=======
 	t.registerBlock(alias, block)
+
+	return block
+}
+
+func (t *TestSuite) RegisterBlock(alias string, block *blocks.Block) {
+	t.mutex.Lock()
+	defer t.mutex.Unlock()
+
+	t.registerBlock(alias, block)
 }
 
 func (t *TestSuite) registerBlock(alias string, block *blocks.Block) {
->>>>>>> f48ed91e
 	t.blocks.Set(alias, block)
 	block.ID().RegisterAlias(alias)
-
-<<<<<<< HEAD
-	return block
-=======
+}
+
 func (t *TestSuite) CreateBlock(alias string, node *mock.Node, blockOpts ...options.Option[blockissuer.BlockParams]) {
 	t.mutex.Lock()
 	defer t.mutex.Unlock()
@@ -225,23 +230,6 @@
 	block := node.CreateBlock(context.Background(), alias, blockOpts...)
 
 	t.registerBlock(alias, block)
-}
-
-func (t *TestSuite) CreateTransactionWithInputsAndOutputs(consumedInputs ledgerstate.Outputs, outputs iotago.Outputs[iotago.Output], signingWallets []*mock.HDWallet) *iotago.Transaction {
-	if t.TransactionFramework == nil {
-		panic("cannot create a transaction without running the network first")
-	}
-
-	return lo.PanicOnErr(t.TransactionFramework.CreateTransactionWithInputsAndOutputs(consumedInputs, outputs, signingWallets))
->>>>>>> f48ed91e
-}
-
-func (t *TestSuite) RegisterBlock(alias string, block *blocks.Block) {
-	t.mutex.Lock()
-	defer t.mutex.Unlock()
-
-	t.blocks.Set(alias, block)
-	block.ID().RegisterAlias(alias)
 }
 
 func (t *TestSuite) Node(name string) *mock.Node {
