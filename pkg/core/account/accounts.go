package account

import (
	"bytes"
	"encoding/binary"
	"io"
	"sync/atomic"

	"github.com/pkg/errors"

	"github.com/iotaledger/hive.go/ds/shrinkingmap"
	"github.com/iotaledger/hive.go/lo"
	"github.com/iotaledger/hive.go/runtime/syncutils"
	"github.com/iotaledger/hive.go/serializer/v2/marshalutil"
	iotago "github.com/iotaledger/iota.go/v4"
)

// Accounts represent a collection of accounts and their pools.
type Accounts struct {
	accountPools *shrinkingmap.ShrinkingMap[iotago.AccountID, *Pool]

	totalStake          iotago.BaseToken
	totalValidatorStake iotago.BaseToken
<<<<<<< HEAD
	reused              atomic.Bool
=======

	mutex syncutils.RWMutex
>>>>>>> 95ecfbe4
}

// NewAccounts creates a new Weights instance.
func NewAccounts() *Accounts {
	a := new(Accounts)
	a.initialize()

	return a
}

func (a *Accounts) initialize() {
	a.accountPools = shrinkingmap.New[iotago.AccountID, *Pool]()
}

func (a *Accounts) Has(id iotago.AccountID) bool {
	return a.accountPools.Has(id)
}

func (a *Accounts) Size() int {
	return a.accountPools.Size()
}

func (a *Accounts) IDs() []iotago.AccountID {
	a.mutex.RLock()
	defer a.mutex.RUnlock()

	ids := make([]iotago.AccountID, 0, a.accountPools.Size())
	a.accountPools.ForEachKey(func(id iotago.AccountID) bool {
		ids = append(ids, id)
		return true
	})

	return ids
}
func (a *Accounts) IsReused() bool {
	return a.reused.Load()
}

func (a *Accounts) SetReused() {
	a.reused.Store(true)
}

// Get returns the weight of the given identity.
func (a *Accounts) Get(id iotago.AccountID) (pool *Pool, exists bool) {
	return a.accountPools.Get(id)
}

// setWithoutLocking sets the weight of the given identity.
func (a *Accounts) setWithoutLocking(id iotago.AccountID, pool *Pool) {
	value, created := a.accountPools.GetOrCreate(id, func() *Pool {
		return pool
	})

	if !created {
		// if there was already an entry, we need to subtract the former
		// stake first and set the new value
		// TODO: use safemath
		a.totalStake -= value.PoolStake
		a.totalValidatorStake -= value.ValidatorStake

		a.accountPools.Set(id, pool)
	}

	a.totalStake += pool.PoolStake
	a.totalValidatorStake += pool.ValidatorStake
}

// Set sets the weight of the given identity.
func (a *Accounts) Set(id iotago.AccountID, pool *Pool) {
	a.mutex.Lock()
	defer a.mutex.Unlock()

	a.setWithoutLocking(id, pool)
}

func (a *Accounts) TotalStake() iotago.BaseToken {
	a.mutex.RLock()
	defer a.mutex.RUnlock()

	return a.totalStake
}

func (a *Accounts) TotalValidatorStake() iotago.BaseToken {
	a.mutex.RLock()
	defer a.mutex.RUnlock()

	return a.totalValidatorStake
}

// ForEach iterates over all weights and calls the given callback for each of them.
func (a *Accounts) ForEach(callback func(id iotago.AccountID, pool *Pool) bool) {
	a.accountPools.ForEach(callback)
}

// SelectCommittee creates a new SeatedAccounts instance, that maintains the seats of the given members.
func (a *Accounts) SelectCommittee(members ...iotago.AccountID) *SeatedAccounts {
	return NewSeatedAccounts(a, members...)
}

func (a *Accounts) FromBytes(b []byte) (n int, err error) {
	return a.readFromReadSeeker(bytes.NewReader(b))
}

func (a *Accounts) FromReader(readSeeker io.ReadSeeker) error {
	return lo.Return2(a.readFromReadSeeker(readSeeker))
}

func (a *Accounts) readFromReadSeeker(reader io.ReadSeeker) (n int, err error) {
	a.mutex.Lock()
	defer a.mutex.Unlock()

	a.initialize()

	var accountCount uint32
	if err = binary.Read(reader, binary.LittleEndian, &accountCount); err != nil {
		return n, errors.Wrap(err, "unable to read accounts count")
	}
	n += 4

	for i := uint32(0); i < accountCount; i++ {
		var accountID iotago.AccountID

		if _, err = io.ReadFull(reader, accountID[:]); err != nil {
			return 0, errors.Wrap(err, "unable to read accountID")
		}
		n += iotago.AccountIDLength

		poolBytes := make([]byte, poolBytesLength)
		if _, err = io.ReadFull(reader, poolBytes); err != nil {
			return 0, errors.Wrap(err, "unable to read pool bytes")
		}
		n += poolBytesLength

		pool := new(Pool)
		if _, err := pool.FromBytes(poolBytes); err != nil {
			return n, errors.Wrap(err, "failed to parse pool")
		}

		a.setWithoutLocking(accountID, pool)
	}

	var reused bool
	if err = binary.Read(reader, binary.LittleEndian, &reused); err != nil {
		return n, errors.Wrap(err, "unable to read reused flag")
	}
	a.reused.Store(reused)
	n++

	return n, nil
}

func (a *Accounts) Bytes() (bytes []byte, err error) {
	a.mutex.RLock()
	defer a.mutex.RUnlock()

	m := marshalutil.New()

	m.WriteUint32(uint32(a.accountPools.Size()))
	var innerErr error
	a.ForEach(func(id iotago.AccountID, pool *Pool) bool {
		m.WriteBytes(id[:])
		poolBytes, err := pool.Bytes()
		if err != nil {
			innerErr = err
			return false
		}
		m.WriteBytes(poolBytes)

		return true
	})

	m.WriteBool(a.reused.Load())

	if innerErr != nil {
		return nil, innerErr
	}

	return m.Bytes(), nil
}<|MERGE_RESOLUTION|>--- conflicted
+++ resolved
@@ -21,12 +21,9 @@
 
 	totalStake          iotago.BaseToken
 	totalValidatorStake iotago.BaseToken
-<<<<<<< HEAD
 	reused              atomic.Bool
-=======
 
 	mutex syncutils.RWMutex
->>>>>>> 95ecfbe4
 }
 
 // NewAccounts creates a new Weights instance.
