package testsuite

import (
	"github.com/google/go-cmp/cmp"

	"github.com/iotaledger/hive.go/ierrors"
	"github.com/iotaledger/iota-core/pkg/protocol/engine/accounts"
	"github.com/iotaledger/iota-core/pkg/storage/prunable"
	"github.com/iotaledger/iota-core/pkg/testsuite/mock"
	iotago "github.com/iotaledger/iota.go/v4"
)

func (t *TestSuite) AssertAccountData(accountData *accounts.AccountData, nodes ...*mock.Node) {
	t.Eventually(func() error {
		for _, node := range nodes {
			actualAccountData, exists, err := node.Protocol.MainEngineInstance().Ledger.Account(accountData.ID, node.Protocol.SyncManager.LatestCommittedSlot())
			if err != nil {
				return ierrors.Wrap(err, "AssertAccountData: failed to load account data")
			}
			if !exists {
				return ierrors.Errorf("AssertAccountData: %s: account %s does not exist with latest committed slot %d", node.Name, accountData.ID, node.Protocol.SyncManager.LatestCommittedSlot())
			}

			if accountData.ID != actualAccountData.ID {
				return ierrors.Errorf("AssertAccountData: %s: expected %s, got %s", node.Name, accountData.ID, actualAccountData.ID)
			}

			if accountData.Credits.Value != actualAccountData.Credits.Value {
				return ierrors.Errorf("AssertAccountData: %s: accountID %s expected credits value %d, got %d", node.Name, accountData.ID, accountData.Credits.Value, actualAccountData.Credits.Value)
			}

			if accountData.Credits.UpdateTime != actualAccountData.Credits.UpdateTime {
				return ierrors.Errorf("AssertAccountData: %s: accountID %s expected credits update time %d, got %d", node.Name, accountData.ID, accountData.Credits.UpdateTime, actualAccountData.Credits.UpdateTime)
			}

			if accountData.OutputID != actualAccountData.OutputID {
				return ierrors.Errorf("AssertAccountData: %s: accountID %s expected output %s, got %s", node.Name, accountData.ID, accountData.OutputID, actualAccountData.OutputID)
			}

			if !cmp.Equal(accountData.PubKeys.Slice(), actualAccountData.PubKeys.Slice()) {
				return ierrors.Errorf("AssertAccountData: %s: accountID %s expected pub keys %s, got %s", node.Name, accountData.ID, accountData.PubKeys, actualAccountData.PubKeys)
			}

<<<<<<< HEAD
=======
		if !cmp.Equal(accountData.PubKeys.ToSlice(), actualAccountData.PubKeys.ToSlice()) {
			return ierrors.Errorf("AssertAccountData: %s: accountID %s expected pub keys %s, got %s", node.Name, accountData.ID, accountData.PubKeys, actualAccountData.PubKeys)
>>>>>>> 4c95a3f8
		}

		return nil
	})
}

func (t *TestSuite) AssertAccountDiff(accountID iotago.AccountID, index iotago.SlotIndex, accountDiff *prunable.AccountDiff, destroyed bool, nodes ...*mock.Node) {
	t.Eventually(func() error {
		for _, node := range nodes {

			accountsDiffStorage := node.Protocol.MainEngineInstance().Storage.AccountDiffs(index)

			if has, err := accountsDiffStorage.Has(accountID); err != nil {
				return ierrors.Wrapf(err, "AssertAccountDiff: %s: failed to load accounts diff for slot %d", node.Name, index)
			} else if !has {
				return ierrors.Errorf("AssertAccountDiff: %s: accounts diff for slot %d does not contain account %s", node.Name, index, accountID)
			}

			actualAccountDiff, actualDestroyed, err := accountsDiffStorage.Load(accountID)
			if err != nil {
				return ierrors.Wrapf(err, "AssertAccountDiff: %s: failed to load account diff for account %s at slot %d", node.Name, accountID, index)
			}

			if destroyed != actualDestroyed {
				return ierrors.Errorf("AssertAccountDiff: %s: expected destroyed %t but actual %t for account %s at slot %d", node.Name, destroyed, actualDestroyed, accountID, index)
			}

			if accountDiff.BICChange != actualAccountDiff.BICChange {
				return ierrors.Errorf("AssertAccountDiff: %s: expected change %d but actual %d for account %s at slot %d", node.Name, accountDiff.BICChange, actualAccountDiff.BICChange, accountID, index)
			}

			if accountDiff.PreviousUpdatedTime != actualAccountDiff.PreviousUpdatedTime {
				return ierrors.Errorf("AssertAccountDiff: %s: expected previous updated time %d but actual %d for account %s at slot %d", node.Name, accountDiff.PreviousUpdatedTime, actualAccountDiff.PreviousUpdatedTime, accountID, index)
			}

			if accountDiff.NewOutputID != actualAccountDiff.NewOutputID {
				return ierrors.Errorf("AssertAccountDiff: %s: expected new output ID %s but actual %s for account %s at slot %d", node.Name, accountDiff.NewOutputID, actualAccountDiff.NewOutputID, accountID, index)
			}

			if accountDiff.PreviousOutputID != actualAccountDiff.PreviousOutputID {
				return ierrors.Errorf("AssertAccountDiff: %s: expected previous output ID %s but actual %s for account %s at slot %d", node.Name, accountDiff.PreviousOutputID, actualAccountDiff.PreviousOutputID, accountID, index)
			}

			if !cmp.Equal(accountDiff.PubKeysAdded, actualAccountDiff.PubKeysAdded) {
				return ierrors.Errorf("AssertAccountDiff: %s: expected pub keys added %s but actual %s for account %s at slot %d", node.Name, accountDiff.PubKeysAdded, actualAccountDiff.PubKeysAdded, accountID, index)
			}

			if !cmp.Equal(accountDiff.PubKeysRemoved, actualAccountDiff.PubKeysRemoved) {
				return ierrors.Errorf("AssertAccountDiff: %s: expected pub keys removed %s but actual %s for account %s at slot %d", node.Name, accountDiff.PubKeysRemoved, actualAccountDiff.PubKeysRemoved, accountID, index)
			}

			if !cmp.Equal(accountDiff.StakeEndEpochChange, actualAccountDiff.StakeEndEpochChange) {
				return ierrors.Errorf("AssertAccountDiff: %s: expected new stake end epoch %d but actual %d for account %s at slot %d", node.Name, accountDiff.StakeEndEpochChange, actualAccountDiff.StakeEndEpochChange, accountID, index)
			}

			if !cmp.Equal(accountDiff.FixedCostChange, actualAccountDiff.FixedCostChange) {
				return ierrors.Errorf("AssertAccountDiff: %s: expected fixed cost change %d but actual %d for account %s at slot %d", node.Name, accountDiff.FixedCostChange, actualAccountDiff.FixedCostChange, accountID, index)
			}

			if !cmp.Equal(accountDiff.ValidatorStakeChange, actualAccountDiff.ValidatorStakeChange) {
				return ierrors.Errorf("AssertAccountDiff: %s: expected validator stake change epoch %d but actual %d for account %s at slot %d", node.Name, accountDiff.ValidatorStakeChange, actualAccountDiff.ValidatorStakeChange, accountID, index)
			}

			if !cmp.Equal(accountDiff.DelegationStakeChange, actualAccountDiff.DelegationStakeChange) {
				return ierrors.Errorf("AssertAccountDiff: %s: expected delegation stake change epoch %d but actual %d for account %s at slot %d", node.Name, accountDiff.DelegationStakeChange, actualAccountDiff.DelegationStakeChange, accountID, index)
			}
		}

		return nil
	})
}<|MERGE_RESOLUTION|>--- conflicted
+++ resolved
@@ -37,15 +37,9 @@
 				return ierrors.Errorf("AssertAccountData: %s: accountID %s expected output %s, got %s", node.Name, accountData.ID, accountData.OutputID, actualAccountData.OutputID)
 			}
 
-			if !cmp.Equal(accountData.PubKeys.Slice(), actualAccountData.PubKeys.Slice()) {
+			if !cmp.Equal(accountData.PubKeys.ToSlice(), actualAccountData.PubKeys.ToSlice()) {
 				return ierrors.Errorf("AssertAccountData: %s: accountID %s expected pub keys %s, got %s", node.Name, accountData.ID, accountData.PubKeys, actualAccountData.PubKeys)
 			}
-
-<<<<<<< HEAD
-=======
-		if !cmp.Equal(accountData.PubKeys.ToSlice(), actualAccountData.PubKeys.ToSlice()) {
-			return ierrors.Errorf("AssertAccountData: %s: accountID %s expected pub keys %s, got %s", node.Name, accountData.ID, accountData.PubKeys, actualAccountData.PubKeys)
->>>>>>> 4c95a3f8
 		}
 
 		return nil
