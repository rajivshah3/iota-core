package testsuite

import (
	"fmt"
	"os"
	"path/filepath"

	"github.com/stretchr/testify/assert"

	"github.com/iotaledger/hive.go/ds/types"
	"github.com/iotaledger/hive.go/ierrors"
	"github.com/iotaledger/iota-core/pkg/storage"
	"github.com/iotaledger/iota-core/pkg/storage/database"
	"github.com/iotaledger/iota-core/pkg/storage/prunable/epochstore"
	"github.com/iotaledger/iota-core/pkg/testsuite/mock"
	iotago "github.com/iotaledger/iota.go/v4"
)

func (t *TestSuite) AssertPrunedUntil(expectedStorage *types.Tuple[int, bool],
	expectedDecidedUpgrades *types.Tuple[int, bool],
	expectedPoolStats *types.Tuple[int, bool],
	expectedCommittee *types.Tuple[int, bool],
	expectedRewards *types.Tuple[int, bool], nodes ...*mock.Node) {

	mustNodes(nodes)

	for _, node := range nodes {
		t.Eventually(func() error {
<<<<<<< HEAD
			if prunedIndex, hasPruned := node.Protocol.MainEngine().Storage.LastPrunedSlot(); expectedIndex != prunedIndex {
				return ierrors.Errorf("AssertPrunedSlot: %s: expected %d, got %d", node.Name, expectedIndex, prunedIndex)
			} else if expectedHasPruned != hasPruned {
				return ierrors.Errorf("AssertPrunedSlot: %s: expected to pruned %t, got %t", node.Name, expectedHasPruned, hasPruned)
=======
			if err := t.assertPrunedUntil(node.Protocol.MainEngineInstance().Storage, expectedStorage, expectedDecidedUpgrades, expectedPoolStats, expectedCommittee, expectedRewards); err != nil {
				return ierrors.Wrapf(err, "AssertPrunedSlot: %s", node.Name)
>>>>>>> 1f9c4720
			}

			return nil
		})
	}
}

func (t *TestSuite) assertPrunedUntil(storageInstance *storage.Storage,
	expectedStorage *types.Tuple[int, bool],
	expectedDecidedUpgrades *types.Tuple[int, bool],
	expectedPoolStats *types.Tuple[int, bool],
	expectedCommittee *types.Tuple[int, bool],
	expectedRewards *types.Tuple[int, bool]) error {

	if err := t.assertPrunedState(expectedStorage, storageInstance.LastPrunedEpoch, "prunable"); err != nil {
		return err
	}
	if err := t.assertPrunedState(expectedPoolStats, storageInstance.PoolStats().LastPrunedEpoch, "pool stats"); err != nil {
		return err
	}
	if err := t.assertPrunedState(expectedDecidedUpgrades, storageInstance.DecidedUpgradeSignals().LastPrunedEpoch, "decided upgrades"); err != nil {
		return err
	}
	if err := t.assertPrunedState(expectedCommittee, storageInstance.Committee().LastPrunedEpoch, "committee"); err != nil {
		return err
	}
	if err := t.assertPrunedState(expectedRewards, storageInstance.Rewards().LastPrunedEpoch, "rewards"); err != nil {
		return err
	}

	// Check that things are actually pruned and the correct error is returned.
	if expectedStorage.B {
		for epoch := iotago.EpochIndex(0); epoch <= iotago.EpochIndex(expectedStorage.A); epoch++ {
			if err := t.assertPrunableSlotStoragesPruned(storageInstance, epoch); err != nil {
				return err
			}
		}
	}

	if expectedDecidedUpgrades.B {
		for epoch := iotago.EpochIndex(0); epoch <= iotago.EpochIndex(expectedDecidedUpgrades.A); epoch++ {
			if err := assertPrunableEpochStoragesPruned(t, storageInstance.DecidedUpgradeSignals(), epoch); err != nil {
				return err
			}
		}
	}

	if expectedPoolStats.B {
		for epoch := iotago.EpochIndex(0); epoch <= iotago.EpochIndex(expectedPoolStats.A); epoch++ {
			if err := assertPrunableEpochStoragesPruned(t, storageInstance.PoolStats(), epoch); err != nil {
				return err
			}
		}
	}

	if expectedCommittee.B {
		for epoch := iotago.EpochIndex(0); epoch <= iotago.EpochIndex(expectedCommittee.A); epoch++ {
			if err := assertPrunableEpochStoragesPruned(t, storageInstance.Committee(), epoch); err != nil {
				return err
			}
		}
	}

	if expectedRewards.B {
		for epoch := iotago.EpochIndex(0); epoch <= iotago.EpochIndex(expectedRewards.A); epoch++ {
			_, err := storageInstance.RewardsForEpoch(epoch)
			if !ierrors.Is(err, database.ErrEpochPruned) {
				return ierrors.Errorf("expected epoch %d to be pruned when calling RewardsForEpoch", epoch)
			}
		}
	}

	return nil
}

func assertPrunableEpochStoragesPruned[V any](t *TestSuite, store *epochstore.Store[V], epoch iotago.EpochIndex) error {
	// Check that all store returns the expected error when trying to access the data.
	_, err := store.Load(epoch)
	if !ierrors.Is(err, database.ErrEpochPruned) {
		return ierrors.Errorf("expected epoch %d to be pruned when calling Load", epoch)
	}

	var empty V
	err = store.Store(epoch, empty)
	if !ierrors.Is(err, database.ErrEpochPruned) {
		return ierrors.Errorf("expected epoch %d to be pruned when calling Store", epoch)
	}

	// Check that the epoch actually has been deleted.
	var seenEpochs []iotago.EpochIndex
	err = store.Stream(func(epoch iotago.EpochIndex, _ V) error {
		seenEpochs = append(seenEpochs, epoch)
		return nil
	})
	if err != nil {
		return ierrors.Errorf("failed to stream epoch store: %w", err)
	}
	if assert.Contains(t.fakeTesting, seenEpochs, epoch) {
		return ierrors.Errorf("expected epoch %d to be pruned when calling Stream", epoch)
	}

	seenEpochs = nil
	err = store.StreamBytes(func(bytes []byte, bytes2 []byte) error {
		epochFromBytes, _, err := iotago.EpochIndexFromBytes(bytes)
		if err != nil {
			return ierrors.Wrapf(err, "failed to parse epoch from bytes")
		}
		seenEpochs = append(seenEpochs, epochFromBytes)

		return nil
	})
	if err != nil {
		return ierrors.Errorf("failed to stream epoch store: %w", err)
	}
	if assert.Contains(t.fakeTesting, seenEpochs, epoch) {
		return ierrors.Errorf("expected epoch %d to be pruned when calling StreamBytes", epoch)
	}

	return nil
}

func (t *TestSuite) assertPrunableSlotStoragesPruned(storageInstance *storage.Storage, epoch iotago.EpochIndex) error {
	// Check that the folder for the epoch is deleted.
	if _, err := os.Stat(filepath.Join(storageInstance.Directory(), "prunable", fmt.Sprintf("%d", epoch))); err == nil {
		return ierrors.Errorf("expected folder for epoch %d to be deleted from disk", epoch)
	}

	// Check that all storages return the expected error when trying to access the data.
	endSlot := storageInstance.Settings().APIProvider().APIForEpoch(epoch).TimeProvider().EpochEnd(epoch)

	_, err := storageInstance.Blocks(endSlot)
	if !ierrors.Is(err, database.ErrEpochPruned) {
		return ierrors.Errorf("expected epoch %d to be pruned when calling Blocks", epoch)
	}

	_, err = storageInstance.RootBlocks(endSlot)
	if !ierrors.Is(err, database.ErrEpochPruned) {
		return ierrors.Errorf("expected epoch %d to be pruned when calling RootBlocks", epoch)
	}

	_, err = storageInstance.Attestations(endSlot)
	if !ierrors.Is(err, database.ErrEpochPruned) {
		return ierrors.Errorf("expected epoch %d to be pruned when calling Attestations", epoch)
	}

	_, err = storageInstance.AccountDiffs(endSlot)
	if !ierrors.Is(err, database.ErrEpochPruned) {
		return ierrors.Errorf("expected epoch %d to be pruned when calling AccountDiffs", epoch)
	}

	_, err = storageInstance.PerformanceFactors(endSlot)
	if !ierrors.Is(err, database.ErrEpochPruned) {
		return ierrors.Errorf("expected epoch %d to be pruned when calling PerformanceFactors", epoch)
	}

	_, err = storageInstance.UpgradeSignals(endSlot)
	if !ierrors.Is(err, database.ErrEpochPruned) {
		return ierrors.Errorf("expected epoch %d to be pruned when calling UpgradeSignals", epoch)
	}

	_, err = storageInstance.Roots(endSlot)
	if !ierrors.Is(err, database.ErrEpochPruned) {
		return ierrors.Errorf("expected epoch %d to be pruned when calling Roots", epoch)
	}

	_, err = storageInstance.Retainer(endSlot)
	if !ierrors.Is(err, database.ErrEpochPruned) {
		return ierrors.Errorf("expected epoch %d to be pruned when calling Retainer", epoch)
	}

	return nil
}

func (t *TestSuite) assertPrunedState(expected *types.Tuple[int, bool], prunedStateFunc func() (iotago.EpochIndex, bool), name string) error {
	lastPruned, hasPruned := prunedStateFunc()

	if iotago.EpochIndex(expected.A) != lastPruned {
		return ierrors.Errorf("%s: expected %d, got %d", name, expected.A, lastPruned)
	}

	if expected.B != hasPruned {
		return ierrors.Errorf("%s: expected %v, got %v", name, expected.B, hasPruned)
	}

	return nil
}<|MERGE_RESOLUTION|>--- conflicted
+++ resolved
@@ -26,15 +26,8 @@
 
 	for _, node := range nodes {
 		t.Eventually(func() error {
-<<<<<<< HEAD
-			if prunedIndex, hasPruned := node.Protocol.MainEngine().Storage.LastPrunedSlot(); expectedIndex != prunedIndex {
-				return ierrors.Errorf("AssertPrunedSlot: %s: expected %d, got %d", node.Name, expectedIndex, prunedIndex)
-			} else if expectedHasPruned != hasPruned {
-				return ierrors.Errorf("AssertPrunedSlot: %s: expected to pruned %t, got %t", node.Name, expectedHasPruned, hasPruned)
-=======
-			if err := t.assertPrunedUntil(node.Protocol.MainEngineInstance().Storage, expectedStorage, expectedDecidedUpgrades, expectedPoolStats, expectedCommittee, expectedRewards); err != nil {
+			if err := t.assertPrunedUntil(node.Protocol.MainEngine().Storage, expectedStorage, expectedDecidedUpgrades, expectedPoolStats, expectedCommittee, expectedRewards); err != nil {
 				return ierrors.Wrapf(err, "AssertPrunedSlot: %s", node.Name)
->>>>>>> 1f9c4720
 			}
 
 			return nil
