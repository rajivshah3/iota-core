package testsuite

import (
	"github.com/stretchr/testify/assert"
	"github.com/stretchr/testify/require"

	"github.com/iotaledger/hive.go/ierrors"
	"github.com/iotaledger/iota-core/pkg/protocol/engine/blocks"
	"github.com/iotaledger/iota-core/pkg/testsuite/mock"
	iotago "github.com/iotaledger/iota.go/v4"
)

func (t *TestSuite) AssertAttestationsForSlot(slotIndex iotago.SlotIndex, blocks []*blocks.Block, nodes ...*mock.Node) {
	mustNodes(nodes)

	expectedAttestations := make([]iotago.BlockID, len(blocks))
	for i, block := range blocks {
		att := iotago.NewAttestation(t.API, block.ProtocolBlock())
		blockID, err := att.BlockID()
		require.NoError(t.Testing, err)
		expectedAttestations[i] = blockID
	}

	for _, node := range nodes {
		t.Eventually(func() error {
			attestationTree, err := node.Protocol.MainEngineInstance().Attestations.GetMap(slotIndex)
			if err != nil {
				return ierrors.Wrapf(err, "AssertAttestationsForSlot: %s: error loading attestation tree for slot %d", node.Name, slotIndex)
			}

			storedAttestations := make([]iotago.BlockID, 0)
			err = attestationTree.Stream(func(key iotago.AccountID, att *iotago.Attestation) error {
<<<<<<< HEAD
				att.API = t.API
=======
>>>>>>> cec44e5d
				blockID, err := att.BlockID()
				require.NoError(t.Testing, err)
				storedAttestations = append(storedAttestations, blockID)

				return nil
			})
			if err != nil {
				return ierrors.Wrapf(err, "AssertAttestationsForSlot: %s: error iterating over attestation tree", node.Name)
			}

			if len(expectedAttestations) != len(storedAttestations) {
				return ierrors.Errorf("AssertAttestationsForSlot: %s: expected %d attestation(s), got %d", node.Name, len(expectedAttestations), len(storedAttestations))
			}

			if !assert.ElementsMatch(t.fakeTesting, expectedAttestations, storedAttestations) {
				return ierrors.Errorf("AssertAttestationsForSlot: %s: expected attestation(s) %s, got %s", node.Name, expectedAttestations, storedAttestations)
			}

			return nil
		})
	}
}<|MERGE_RESOLUTION|>--- conflicted
+++ resolved
@@ -30,10 +30,6 @@
 
 			storedAttestations := make([]iotago.BlockID, 0)
 			err = attestationTree.Stream(func(key iotago.AccountID, att *iotago.Attestation) error {
-<<<<<<< HEAD
-				att.API = t.API
-=======
->>>>>>> cec44e5d
 				blockID, err := att.BlockID()
 				require.NoError(t.Testing, err)
 				storedAttestations = append(storedAttestations, blockID)
