--- conflicted
+++ resolved
@@ -63,71 +63,7 @@
 
 	t.setupBlockMetadata(tipMetadata)
 
-<<<<<<< HEAD
-				return nil
-			}); err != nil {
-				return nil, nil, err
-			}
-
-			references, updatedLikedConflicts = make([]iotago.BlockID, 0), likedConflicts.Clone()
-			for conflictID, attachmentID := range necessaryReferences {
-				if updatedLikedConflicts.Add(conflictID) {
-					references = append(references, attachmentID)
-				}
-			}
-
-			if len(references) > t.optMaxLikedInsteadReferencesPerParent {
-				return nil, nil, xerrors.Errorf("too many liked instead references (%d) for block %s", len(references), tipMetadata.Block().ID())
-			}
-
-			return references, updatedLikedConflicts, nil
-		}
-
-		selectStrongTips := createUniqueTipSelector(t.strongTipSet)
-		for strongTipCandidates := selectStrongTips(amount); len(strongTipCandidates) != 0; strongTipCandidates = selectStrongTips(amount - len(references[iotago.StrongParentType])) {
-			for _, strongTip := range strongTipCandidates {
-				if addedLikedInsteadReferences, updatedLikedConflicts, err := likedInsteadReferences(strongTip); err != nil {
-					// TODO: LOG REASON FOR DOWNGRADE?
-
-					strongTip.setTipPool(t.determineTipPool(strongTip, tipmanager.WeakTipPool))
-				} else if len(addedLikedInsteadReferences) <= t.optMaxLikedInsteadReferences-len(references[iotago.ShallowLikeParentType]) {
-					references[iotago.StrongParentType] = append(references[iotago.StrongParentType], strongTip.Block().ID())
-					references[iotago.ShallowLikeParentType] = append(references[iotago.ShallowLikeParentType], addedLikedInsteadReferences...)
-
-					likedConflicts = updatedLikedConflicts
-				}
-			}
-		}
-
-		if len(references[iotago.StrongParentType]) == 0 {
-			rootBlocks := t.retrieveRootBlocks()
-
-			rootBlockCount := len(rootBlocks)
-			if rootBlockCount > t.optMaxStrongParents {
-				rootBlockCount = t.optMaxStrongParents
-			}
-
-			references[iotago.StrongParentType] = rootBlocks[:rootBlockCount]
-		}
-
-		selectWeakTips := createUniqueTipSelector(t.weakTipSet)
-		for weakTipCandidates := selectWeakTips(t.optMaxWeakReferences); len(weakTipCandidates) != 0; weakTipCandidates = selectWeakTips(t.optMaxWeakReferences - len(references[iotago.WeakParentType])) {
-			for _, weakTip := range weakTipCandidates {
-				if tipPool := t.determineTipPool(weakTip, tipmanager.WeakTipPool); tipPool != tipmanager.WeakTipPool {
-					weakTip.setTipPool(tipPool)
-				} else {
-					references[iotago.WeakParentType] = append(references[iotago.WeakParentType], weakTip.Block().ID())
-				}
-			}
-		}
-
-		return nil
-	})
-
-	return references
-=======
 	return tipMetadata
->>>>>>> e7e379ac
 }
 
 // OnBlockAdded registers a callback that is triggered whenever a new Block was added to the TipManager.
@@ -198,29 +134,10 @@
 		return
 	}
 
-<<<<<<< HEAD
-	return tipmanager.DroppedTipPool
-}
-
-// updateParents updates the parents of the given Block.
-func (t *TipManager) updateParents(tipMetadata *TipMetadata, updates map[iotago.ParentsType]func(*TipMetadata)) {
-	if parentBlock := tipMetadata.Block(); parentBlock != nil && parentBlock.ProtocolBlock() != nil {
-		for _, parent := range parentBlock.ParentsWithType() {
-			metadataStorage := t.metadataStorage(parent.ID.Index())
-			if metadataStorage == nil {
-				return
-			}
-
-			parentMetadata, created := metadataStorage.GetOrCreate(parent.ID, func() *TipMetadata { return NewBlockMetadata(lo.Return1(t.retrieveBlock(parent.ID))) })
-			if parentMetadata.Block() == nil {
-				return
-			}
-=======
 	for _, parent := range block.ParentsWithType() {
 		if metadataStorage := t.metadataStorage(parent.ID.Index()); metadataStorage != nil {
 			if parentMetadata, created := metadataStorage.GetOrCreate(parent.ID, func() *TipMetadata { return NewBlockMetadata(lo.Return1(t.retrieveBlock(parent.ID))) }); parentMetadata.Block() != nil {
 				consumer(parent.Type, parentMetadata)
->>>>>>> e7e379ac
 
 				if created {
 					t.setupBlockMetadata(parentMetadata)
