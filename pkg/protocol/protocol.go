package protocol

import (
	"context"
	"fmt"

	"github.com/iotaledger/hive.go/ierrors"
	"github.com/iotaledger/hive.go/runtime/event"
	"github.com/iotaledger/hive.go/runtime/module"
	"github.com/iotaledger/hive.go/runtime/options"
	"github.com/iotaledger/hive.go/runtime/syncutils"
	"github.com/iotaledger/hive.go/runtime/workerpool"
	"github.com/iotaledger/iota-core/pkg/model"
	"github.com/iotaledger/iota-core/pkg/network"
	"github.com/iotaledger/iota-core/pkg/network/protocols/core"
	"github.com/iotaledger/iota-core/pkg/protocol/chainmanager"
	"github.com/iotaledger/iota-core/pkg/protocol/engine"
	"github.com/iotaledger/iota-core/pkg/protocol/engine/attestation"
	"github.com/iotaledger/iota-core/pkg/protocol/engine/attestation/slotattestation"
	"github.com/iotaledger/iota-core/pkg/protocol/engine/blockdag"
	"github.com/iotaledger/iota-core/pkg/protocol/engine/blockdag/inmemoryblockdag"
	"github.com/iotaledger/iota-core/pkg/protocol/engine/booker"
	"github.com/iotaledger/iota-core/pkg/protocol/engine/booker/inmemorybooker"
	"github.com/iotaledger/iota-core/pkg/protocol/engine/clock"
	"github.com/iotaledger/iota-core/pkg/protocol/engine/clock/blocktime"
	"github.com/iotaledger/iota-core/pkg/protocol/engine/commitmentfilter"
	"github.com/iotaledger/iota-core/pkg/protocol/engine/commitmentfilter/accountsfilter"
	"github.com/iotaledger/iota-core/pkg/protocol/engine/congestioncontrol/scheduler"
	"github.com/iotaledger/iota-core/pkg/protocol/engine/congestioncontrol/scheduler/drr"
	"github.com/iotaledger/iota-core/pkg/protocol/engine/consensus/blockgadget"
	"github.com/iotaledger/iota-core/pkg/protocol/engine/consensus/blockgadget/thresholdblockgadget"
	"github.com/iotaledger/iota-core/pkg/protocol/engine/consensus/slotgadget"
	"github.com/iotaledger/iota-core/pkg/protocol/engine/consensus/slotgadget/totalweightslotgadget"
	"github.com/iotaledger/iota-core/pkg/protocol/engine/filter"
	"github.com/iotaledger/iota-core/pkg/protocol/engine/filter/blockfilter"
	"github.com/iotaledger/iota-core/pkg/protocol/engine/ledger"
	ledger1 "github.com/iotaledger/iota-core/pkg/protocol/engine/ledger/ledger"
	"github.com/iotaledger/iota-core/pkg/protocol/engine/notarization"
	"github.com/iotaledger/iota-core/pkg/protocol/engine/notarization/slotnotarization"
	"github.com/iotaledger/iota-core/pkg/protocol/engine/tipmanager"
	tipmanagerv1 "github.com/iotaledger/iota-core/pkg/protocol/engine/tipmanager/v1"
	"github.com/iotaledger/iota-core/pkg/protocol/engine/tipselection"
	tipselectionv1 "github.com/iotaledger/iota-core/pkg/protocol/engine/tipselection/v1"
	"github.com/iotaledger/iota-core/pkg/protocol/engine/upgrade"
	"github.com/iotaledger/iota-core/pkg/protocol/engine/upgrade/signalingupgradeorchestrator"
	"github.com/iotaledger/iota-core/pkg/protocol/enginemanager"
	"github.com/iotaledger/iota-core/pkg/protocol/sybilprotection"
	"github.com/iotaledger/iota-core/pkg/protocol/sybilprotection/sybilprotectionv1"
	"github.com/iotaledger/iota-core/pkg/protocol/syncmanager"
	"github.com/iotaledger/iota-core/pkg/protocol/syncmanager/trivialsyncmanager"
	"github.com/iotaledger/iota-core/pkg/retainer"
	retainer1 "github.com/iotaledger/iota-core/pkg/retainer/retainer"
	"github.com/iotaledger/iota-core/pkg/storage"
	iotago "github.com/iotaledger/iota.go/v4"
	"github.com/iotaledger/iota.go/v4/api"
)

type Protocol struct {
	context                 context.Context
	Events                  *Events
	SyncManager             syncmanager.SyncManager
	engineManager           *enginemanager.EngineManager
	ChainManager            *chainmanager.Manager
	unsolidCommitmentBlocks *UnsolidCommitmentBlocks

	Workers         *workerpool.Group
	dispatcher      network.Endpoint
	networkProtocol *core.Protocol

	activeEngineMutex syncutils.RWMutex
	mainEngine        *engine.Engine
	candidateEngine   *candidateEngine

	optsBaseDirectory           string
	optsSnapshotPath            string
	optsChainSwitchingThreshold int

	optsEngineOptions       []options.Option[engine.Engine]
	optsChainManagerOptions []options.Option[chainmanager.Manager]
	optsStorageOptions      []options.Option[storage.Storage]

	optsFilterProvider              module.Provider[*engine.Engine, filter.Filter]
	optsCommitmentFilterProvider    module.Provider[*engine.Engine, commitmentfilter.CommitmentFilter]
	optsBlockDAGProvider            module.Provider[*engine.Engine, blockdag.BlockDAG]
	optsTipManagerProvider          module.Provider[*engine.Engine, tipmanager.TipManager]
	optsTipSelectionProvider        module.Provider[*engine.Engine, tipselection.TipSelection]
	optsBookerProvider              module.Provider[*engine.Engine, booker.Booker]
	optsClockProvider               module.Provider[*engine.Engine, clock.Clock]
	optsBlockGadgetProvider         module.Provider[*engine.Engine, blockgadget.Gadget]
	optsSlotGadgetProvider          module.Provider[*engine.Engine, slotgadget.Gadget]
	optsSybilProtectionProvider     module.Provider[*engine.Engine, sybilprotection.SybilProtection]
	optsNotarizationProvider        module.Provider[*engine.Engine, notarization.Notarization]
	optsAttestationProvider         module.Provider[*engine.Engine, attestation.Attestations]
	optsSyncManagerProvider         module.Provider[*engine.Engine, syncmanager.SyncManager]
	optsLedgerProvider              module.Provider[*engine.Engine, ledger.Ledger]
	optsRetainerProvider            module.Provider[*engine.Engine, retainer.Retainer]
	optsSchedulerProvider           module.Provider[*engine.Engine, scheduler.Scheduler]
	optsUpgradeOrchestratorProvider module.Provider[*engine.Engine, upgrade.Orchestrator]
}

func New(workers *workerpool.Group, dispatcher network.Endpoint, opts ...options.Option[Protocol]) (protocol *Protocol) {
	return options.Apply(&Protocol{
		Events:                          NewEvents(),
		Workers:                         workers,
<<<<<<< HEAD
		unsolidCommitmentBlocks:         newUnsolidCommitmentBlocks(),
		supportVersions:                 apimodels.Versions{3},
=======
>>>>>>> 85bfb7b2
		dispatcher:                      dispatcher,
		optsFilterProvider:              blockfilter.NewProvider(),
		optsCommitmentFilterProvider:    accountsfilter.NewProvider(),
		optsBlockDAGProvider:            inmemoryblockdag.NewProvider(),
		optsTipManagerProvider:          tipmanagerv1.NewProvider(),
		optsTipSelectionProvider:        tipselectionv1.NewProvider(),
		optsBookerProvider:              inmemorybooker.NewProvider(),
		optsClockProvider:               blocktime.NewProvider(),
		optsBlockGadgetProvider:         thresholdblockgadget.NewProvider(),
		optsSlotGadgetProvider:          totalweightslotgadget.NewProvider(),
		optsSybilProtectionProvider:     sybilprotectionv1.NewProvider(),
		optsNotarizationProvider:        slotnotarization.NewProvider(),
		optsAttestationProvider:         slotattestation.NewProvider(),
		optsSyncManagerProvider:         trivialsyncmanager.NewProvider(),
		optsLedgerProvider:              ledger1.NewProvider(),
		optsRetainerProvider:            retainer1.NewProvider(),
		optsSchedulerProvider:           drr.NewProvider(),
		optsUpgradeOrchestratorProvider: signalingupgradeorchestrator.NewProvider(),

		optsBaseDirectory:           "",
		optsChainSwitchingThreshold: 3,
	}, opts,
		(*Protocol).initEngineManager,
		(*Protocol).initChainManager,
	)
}

// Run runs the protocol.
func (p *Protocol) Run(ctx context.Context) error {
	var innerCtxCancel func()

	p.context, innerCtxCancel = context.WithCancel(ctx)
	defer innerCtxCancel()

	p.linkToEngine(p.mainEngine)

	rootCommitment := p.mainEngine.EarliestRootCommitment(p.mainEngine.Storage.Settings().LatestFinalizedSlot())

	// The root commitment is the earliest commitment we will ever need to know to solidify commitment chains, we can
	// then initialize the chain manager with it, and identify our engine to be on such chain.
	// Upon engine restart, such chain will be loaded with the latest finalized slot, and the chain manager, not needing
	// persistent storage, will be able to continue from there.
	p.mainEngine.SetChainID(rootCommitment.ID())
	p.ChainManager.Initialize(rootCommitment)

	// Fill the chain manager with all our known commitments so that the chain is solid
	for i := rootCommitment.Index(); i <= p.mainEngine.Storage.Settings().LatestCommitment().Index(); i++ {
		if cm, err := p.mainEngine.Storage.Commitments().Load(i); err == nil {
			p.ChainManager.ProcessCommitment(cm)
		}
	}

	p.runNetworkProtocol()

	p.Events.Started.Trigger()

	<-p.context.Done()

	p.shutdown()

	p.Events.Stopped.Trigger()

	return p.context.Err()
}

func (p *Protocol) linkToEngine(engineInstance *engine.Engine) {
	if p.SyncManager != nil {
		p.SyncManager.Shutdown()
		p.SyncManager = nil
	}
	p.SyncManager = p.optsSyncManagerProvider(engineInstance)

	p.Events.Engine.LinkTo(engineInstance.Events)
}

func (p *Protocol) shutdown() {
	if p.networkProtocol != nil {
		p.networkProtocol.Shutdown()
	}

	p.ChainManager.Shutdown()
	p.Workers.Shutdown()

	p.activeEngineMutex.RLock()
	p.mainEngine.Shutdown()
	if p.candidateEngine != nil {
		p.candidateEngine.engine.Shutdown()
	}
	p.activeEngineMutex.RUnlock()

	p.SyncManager.Shutdown()
}

func (p *Protocol) initEngineManager() {
	p.engineManager = enginemanager.New(
		p.Workers.CreateGroup("EngineManager"),
		p.ErrorHandler(),
		p.optsBaseDirectory,
		DatabaseVersion,
		p.optsStorageOptions,
		p.optsEngineOptions,
		p.optsFilterProvider,
		p.optsCommitmentFilterProvider,
		p.optsBlockDAGProvider,
		p.optsBookerProvider,
		p.optsClockProvider,
		p.optsBlockGadgetProvider,
		p.optsSlotGadgetProvider,
		p.optsSybilProtectionProvider,
		p.optsNotarizationProvider,
		p.optsAttestationProvider,
		p.optsLedgerProvider,
		p.optsSchedulerProvider,
		p.optsTipManagerProvider,
		p.optsTipSelectionProvider,
		p.optsRetainerProvider,
		p.optsUpgradeOrchestratorProvider,
	)

	mainEngine, err := p.engineManager.LoadActiveEngine(p.optsSnapshotPath)
	if err != nil {
		panic(fmt.Sprintf("could not load active engine: %s", err))
	}
	p.mainEngine = mainEngine
}

func (p *Protocol) initChainManager() {
	p.ChainManager = chainmanager.NewManager(p.optsChainManagerOptions...)
	p.Events.ChainManager.LinkTo(p.ChainManager.Events)

	// This needs to be hooked so that the ChainManager always knows the commitments we issued.
	// Else our own BlockIssuer might use a commitment that the ChainManager does not know yet.
	p.Events.Engine.Notarization.SlotCommitted.Hook(func(details *notarization.SlotCommittedDetails) {
		p.ChainManager.ProcessCommitment(details.Commitment)

		for _, tuple := range p.unsolidCommitmentBlocks.GetBlocks(details.Commitment.ID().Index()) {
			err := p.ProcessBlock(tuple.A, tuple.B)
			if err != nil {
				p.ErrorHandler()(err)
			}
		}
	})

	p.Events.Engine.SlotGadget.SlotFinalized.Hook(func(index iotago.SlotIndex) {
		rootCommitment := p.MainEngineInstance().EarliestRootCommitment(index)

		// It is essential that we set the rootCommitment before evicting the chainManager's state, this way
		// we first specify the chain's cut-off point, and only then evict the state. It is also important to
		// note that no multiple goroutines should be allowed to perform this operation at once, hence the
		// hooking worker pool should always have a single worker or these two calls should be protected by a lock.
		p.ChainManager.SetRootCommitment(rootCommitment)

		// We want to evict just below the height of our new root commitment (so that the slot of the root commitment
		// stays in memory storage and with it the root commitment itself as well).
		if rootCommitment.ID().Index() > 0 {
			p.ChainManager.EvictUntil(rootCommitment.ID().Index() - 1)
			p.unsolidCommitmentBlocks.evict(index)
		}
	})

	wpForking := p.Workers.CreatePool("Protocol.Forking", 1) // Using just 1 worker to avoid contention
	p.Events.ChainManager.ForkDetected.Hook(p.onForkDetected, event.WithWorkerPool(wpForking))
}

func (p *Protocol) ProcessOwnBlock(block *model.Block) error {
	return p.ProcessBlock(block, p.dispatcher.LocalPeerID())
}

func (p *Protocol) ProcessBlock(block *model.Block, src network.PeerID) error {
	mainEngine := p.MainEngineInstance()

	if !mainEngine.WasInitialized() {
		return ierrors.New("protocol engine not yet initialized")
	}

	chainCommitment := p.ChainManager.LoadCommitmentOrRequestMissing(block.ProtocolBlock().SlotCommitmentID)
	// If the commitment is not solid (it is not known), we store the block in a small buffer and process it once we
	// commit the slot to avoid requesting it again.
	// TODO: is this actually correct? Shouldn't we combine this with the future blocks and store Index -> CommitmentID -> Blocks
	if !chainCommitment.IsSolid() {
		if !p.unsolidCommitmentBlocks.AddBlock(block, src) {
			return ierrors.Errorf("protocol ProcessBlock failed. chain is not solid and could not add to unsolid commitmentr buffer: slotcommitment: %s, latest commitment: %s, block ID: %s", block.ProtocolBlock().SlotCommitmentID, mainEngine.Storage.Settings().LatestCommitment().ID(), block.ID())
		}

		return ierrors.Errorf("protocol ProcessBlock failed. chain is not solid: slotcommitment: %s, latest commitment: %s, block ID: %s", block.ProtocolBlock().SlotCommitmentID, mainEngine.Storage.Settings().LatestCommitment().ID(), block.ID())
	}

	processed := false

	if mainChain := mainEngine.ChainID(); chainCommitment.Chain().ForkingPoint.ID() == mainChain || mainEngine.BlockRequester.HasTicker(block.ID()) {
		mainEngine.ProcessBlockFromPeer(block, src)
		processed = true
	}

	if candidateEngineInstance := p.CandidateEngineInstance(); candidateEngineInstance != nil {
		if candidateChain := candidateEngineInstance.ChainID(); chainCommitment.Chain().ForkingPoint.ID() == candidateChain || candidateEngineInstance.BlockRequester.HasTicker(block.ID()) {
			candidateEngineInstance.ProcessBlockFromPeer(block, src)
			processed = true
		}
	}

	if !processed {
		return ierrors.Errorf("block from source %s was not processed: %s; commits to: %s", src, block.ID(), block.ProtocolBlock().SlotCommitmentID)
	}

	return nil
}

func (p *Protocol) MainEngineInstance() *engine.Engine {
	p.activeEngineMutex.RLock()
	defer p.activeEngineMutex.RUnlock()

	return p.mainEngine
}

func (p *Protocol) CandidateEngineInstance() *engine.Engine {
	p.activeEngineMutex.RLock()
	defer p.activeEngineMutex.RUnlock()

	if p.candidateEngine == nil {
		return nil
	}

	return p.candidateEngine.engine
}

func (p *Protocol) Network() *core.Protocol {
	return p.networkProtocol
}

func (p *Protocol) LatestAPI() iotago.API {
	return p.MainEngineInstance().LatestAPI()
}

func (p *Protocol) CurrentAPI() iotago.API {
	return p.MainEngineInstance().CurrentAPI()
}

func (p *Protocol) APIForVersion(version iotago.Version) (iotago.API, error) {
	return p.MainEngineInstance().APIForVersion(version)
}

func (p *Protocol) APIForSlot(slot iotago.SlotIndex) iotago.API {
	return p.MainEngineInstance().APIForSlot(slot)
}

func (p *Protocol) APIForEpoch(epoch iotago.EpochIndex) iotago.API {
	return p.MainEngineInstance().APIForEpoch(epoch)
}

func (p *Protocol) ErrorHandler() func(error) {
	return func(err error) {
		p.Events.Error.Trigger(err)
	}
}

var _ api.Provider = &Protocol{}<|MERGE_RESOLUTION|>--- conflicted
+++ resolved
@@ -102,11 +102,7 @@
 	return options.Apply(&Protocol{
 		Events:                          NewEvents(),
 		Workers:                         workers,
-<<<<<<< HEAD
 		unsolidCommitmentBlocks:         newUnsolidCommitmentBlocks(),
-		supportVersions:                 apimodels.Versions{3},
-=======
->>>>>>> 85bfb7b2
 		dispatcher:                      dispatcher,
 		optsFilterProvider:              blockfilter.NewProvider(),
 		optsCommitmentFilterProvider:    accountsfilter.NewProvider(),
