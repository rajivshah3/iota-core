package tpkg

import (
	"time"

	"github.com/iotaledger/iota-core/pkg/protocol/engine/utxoledger"
	"github.com/iotaledger/iota-core/pkg/utils"
	iotago "github.com/iotaledger/iota.go/v4"
)

var (
	protocolParams = &iotago.ProtocolParameters{
		Version:     3,
		NetworkName: utils.RandString(255),
		Bech32HRP:   iotago.NetworkPrefix(utils.RandString(3)),
		MinPoWScore: utils.RandUint32(50000),
		RentStructure: iotago.RentStructure{
			VByteCost:    100,
			VBFactorData: 1,
			VBFactorKey:  10,
		},
		TokenSupply:           utils.RandAmount(),
		GenesisUnixTimestamp:  time.Now().Unix(),
		SlotDurationInSeconds: 10,
<<<<<<< HEAD
		MaxCommittableAge:     10,
=======
		EvictionAge:           10,
		LivenessThreshold:     3,
>>>>>>> e479cb54
	}
	api = iotago.LatestAPI(protocolParams)
)

func ProtocolParams() *iotago.ProtocolParameters {
	return protocolParams
}

func API() iotago.API {
	return api
}

func RandLedgerStateOutput() *utxoledger.Output {
	return RandLedgerStateOutputWithType(utils.RandOutputType())
}

func RandLedgerStateOutputWithType(outputType iotago.OutputType) *utxoledger.Output {
	return utxoledger.CreateOutput(api, utils.RandOutputID(), utils.RandBlockID(), utils.RandSlotIndex(), utils.RandSlotIndex(), utils.RandOutput(outputType))
}

func RandLedgerStateOutputOnAddress(outputType iotago.OutputType, address iotago.Address) *utxoledger.Output {
	return utxoledger.CreateOutput(api, utils.RandOutputID(), utils.RandBlockID(), utils.RandSlotIndex(), utils.RandSlotIndex(), utils.RandOutputOnAddress(outputType, address))
}

func RandLedgerStateOutputOnAddressWithAmount(outputType iotago.OutputType, address iotago.Address, amount uint64) *utxoledger.Output {
	return utxoledger.CreateOutput(api, utils.RandOutputID(), utils.RandBlockID(), utils.RandSlotIndex(), utils.RandSlotIndex(), utils.RandOutputOnAddressWithAmount(outputType, address, amount))
}

func RandLedgerStateSpent(indexSpent iotago.SlotIndex) *utxoledger.Spent {
	return utxoledger.NewSpent(RandLedgerStateOutput(), utils.RandTransactionID(), indexSpent)
}

func RandLedgerStateSpentWithOutput(output *utxoledger.Output, indexSpent iotago.SlotIndex) *utxoledger.Spent {
	return utxoledger.NewSpent(output, utils.RandTransactionID(), indexSpent)
}<|MERGE_RESOLUTION|>--- conflicted
+++ resolved
@@ -22,12 +22,8 @@
 		TokenSupply:           utils.RandAmount(),
 		GenesisUnixTimestamp:  time.Now().Unix(),
 		SlotDurationInSeconds: 10,
-<<<<<<< HEAD
-		MaxCommittableAge:     10,
-=======
 		EvictionAge:           10,
 		LivenessThreshold:     3,
->>>>>>> e479cb54
 	}
 	api = iotago.LatestAPI(protocolParams)
 )
