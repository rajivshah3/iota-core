package blocktime

import (
	"time"

	"github.com/iotaledger/hive.go/lo"
	"github.com/iotaledger/hive.go/runtime/event"
	"github.com/iotaledger/hive.go/runtime/module"
	"github.com/iotaledger/hive.go/runtime/syncutils"
	"github.com/iotaledger/hive.go/runtime/workerpool"

	"github.com/iotaledger/hive.go/runtime/options"
	"github.com/iotaledger/iota-core/pkg/protocol/engine"
	"github.com/iotaledger/iota-core/pkg/protocol/engine/blocks"
	"github.com/iotaledger/iota-core/pkg/protocol/engine/clock"
	iotago "github.com/iotaledger/iota.go/v4"
)

// Clock implements the clock.Clock interface that sources its notion of time from accepted and confirmed blocks.
type Clock struct {
	// acceptedTime contains a notion of time that is anchored to the latest accepted block.
	acceptedTime *RelativeTime

	// confirmedTime contains a notion of time that is anchored to the latest confirmed block.
	confirmedTime *RelativeTime

	syncutils.RWMutex

	// Module embeds the required methods of the module.Interface.
	module.Module
}

// NewProvider creates a new Clock provider with the given options.
func NewProvider(opts ...options.Option[Clock]) module.Provider[*engine.Engine, clock.Clock] {
	return module.Provide(func(e *engine.Engine) clock.Clock {
		return options.Apply(&Clock{
			acceptedTime:  NewRelativeTime(),
			confirmedTime: NewRelativeTime(),
		}, opts, func(c *Clock) {
			e.HookConstructed(func() {
				latestCommitmentIndex := e.Storage.Settings().LatestCommitment().Slot()
				c.acceptedTime.Set(e.APIForSlot(latestCommitmentIndex).TimeProvider().SlotEndTime(latestCommitmentIndex))

				latestFinalizedSlotIndex := e.Storage.Settings().LatestFinalizedSlot()
				c.confirmedTime.Set(e.APIForSlot(latestFinalizedSlotIndex).TimeProvider().SlotEndTime(latestFinalizedSlotIndex))

				c.TriggerInitialized()

				e.Events.Clock.AcceptedTimeUpdated.LinkTo(c.acceptedTime.OnUpdated)
				e.Events.Clock.ConfirmedTimeUpdated.LinkTo(c.confirmedTime.OnUpdated)

<<<<<<< HEAD
				asyncOpt := event.WithWorkerPool(e.Workers.CreatePool("Clock", 1))
				c.HookShutdown(lo.Batch(
=======
				asyncOpt := event.WithWorkerPool(e.Workers.CreatePool("Clock", workerpool.WithWorkerCount(1)))
				c.HookStopped(lo.Batch(
>>>>>>> 84885cfc
					e.Events.BlockGadget.BlockAccepted.Hook(func(block *blocks.Block) {
						c.advanceAccepted(block.IssuingTime())
					}, asyncOpt).Unhook,

					e.Events.BlockGadget.BlockConfirmed.Hook(func(block *blocks.Block) {
						c.advanceConfirmed(block.IssuingTime())
					}, asyncOpt).Unhook,

					e.Events.SlotGadget.SlotFinalized.Hook(func(slot iotago.SlotIndex) {
						timeProvider := e.APIForSlot(slot).TimeProvider()
						slotEndTime := timeProvider.SlotEndTime(slot)

						c.onSlotFinalized(slotEndTime)
					}, asyncOpt).Unhook,

					c.TriggerStopped,
				))
			})
		}, (*Clock).TriggerConstructed)
	})
}

// Accepted returns a notion of time that is anchored to the latest accepted block.
func (c *Clock) Accepted() clock.RelativeTime {
	return c.acceptedTime
}

// Confirmed returns a notion of time that is anchored to the latest confirmed block.
func (c *Clock) Confirmed() clock.RelativeTime {
	return c.confirmedTime
}

func (c *Clock) Snapshot() *clock.Snapshot {
	c.RLock()
	defer c.RUnlock()

	return &clock.Snapshot{
		AcceptedTime:          c.acceptedTime.Time(),
		RelativeAcceptedTime:  c.acceptedTime.RelativeTime(),
		ConfirmedTime:         c.confirmedTime.Time(),
		RelativeConfirmedTime: c.confirmedTime.RelativeTime(),
	}
}

func (c *Clock) Shutdown() {
	c.TriggerStopped()
}

func (c *Clock) advanceAccepted(time time.Time) {
	c.Lock()
	defer c.Unlock()

	c.acceptedTime.Advance(time)
}

func (c *Clock) advanceConfirmed(time time.Time) {
	c.Lock()
	defer c.Unlock()

	c.confirmedTime.Advance(time)
}

func (c *Clock) onSlotFinalized(slotEndTime time.Time) {
	c.Lock()
	defer c.Unlock()

	c.acceptedTime.Advance(slotEndTime)
	c.confirmedTime.Advance(slotEndTime)
}<|MERGE_RESOLUTION|>--- conflicted
+++ resolved
@@ -49,13 +49,8 @@
 				e.Events.Clock.AcceptedTimeUpdated.LinkTo(c.acceptedTime.OnUpdated)
 				e.Events.Clock.ConfirmedTimeUpdated.LinkTo(c.confirmedTime.OnUpdated)
 
-<<<<<<< HEAD
-				asyncOpt := event.WithWorkerPool(e.Workers.CreatePool("Clock", 1))
-				c.HookShutdown(lo.Batch(
-=======
 				asyncOpt := event.WithWorkerPool(e.Workers.CreatePool("Clock", workerpool.WithWorkerCount(1)))
 				c.HookStopped(lo.Batch(
->>>>>>> 84885cfc
 					e.Events.BlockGadget.BlockAccepted.Hook(func(block *blocks.Block) {
 						c.advanceAccepted(block.IssuingTime())
 					}, asyncOpt).Unhook,
@@ -70,10 +65,10 @@
 
 						c.onSlotFinalized(slotEndTime)
 					}, asyncOpt).Unhook,
-
-					c.TriggerStopped,
 				))
 			})
+
+			e.HookStopped(c.TriggerStopped)
 		}, (*Clock).TriggerConstructed)
 	})
 }
