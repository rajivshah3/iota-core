package utxoledger

import (
	cryptoed25519 "crypto/ed25519"
	"fmt"
	"io"

	"golang.org/x/xerrors"

	"github.com/pkg/errors"

	"github.com/iotaledger/hive.go/core/account"
	"github.com/iotaledger/hive.go/crypto/ed25519"
	"github.com/iotaledger/hive.go/ds/advancedset"
	"github.com/iotaledger/hive.go/kvstore"
	"github.com/iotaledger/hive.go/lo"
	"github.com/iotaledger/hive.go/runtime/event"
	"github.com/iotaledger/hive.go/runtime/module"
	"github.com/iotaledger/hive.go/runtime/workerpool"
	"github.com/iotaledger/iota-core/pkg/core/promise"
	"github.com/iotaledger/iota-core/pkg/model"
	"github.com/iotaledger/iota-core/pkg/protocol/engine"
	"github.com/iotaledger/iota-core/pkg/protocol/engine/accounts/bic"
	"github.com/iotaledger/iota-core/pkg/protocol/engine/accounts/mana"
	"github.com/iotaledger/iota-core/pkg/protocol/engine/blocks"
	"github.com/iotaledger/iota-core/pkg/protocol/engine/booker"
	"github.com/iotaledger/iota-core/pkg/protocol/engine/ledger"
	"github.com/iotaledger/iota-core/pkg/protocol/engine/ledgerstate"
	"github.com/iotaledger/iota-core/pkg/protocol/engine/mempool"
	"github.com/iotaledger/iota-core/pkg/protocol/engine/mempool/conflictdag"
	"github.com/iotaledger/iota-core/pkg/protocol/engine/mempool/conflictdag/conflictdagv1"
	mempoolv1 "github.com/iotaledger/iota-core/pkg/protocol/engine/mempool/v1"
	"github.com/iotaledger/iota-core/pkg/storage/prunable"
	iotago "github.com/iotaledger/iota.go/v4"
)

var ErrUnexpectedUnderlyingType = errors.New("unexpected underlying type provided by the interface")

type Ledger struct {
	apiProviderFunc func() iotago.API

	utxoLedger       *ledgerstate.Manager
	accountsLedger   *bic.BICManager
	manaManager      *mana.Manager
	commitmentLoader func(iotago.SlotIndex) (*model.Commitment, error)

	memPool            mempool.MemPool[booker.BlockVotePower]
	conflictDAG        conflictdag.ConflictDAG[iotago.TransactionID, iotago.OutputID, booker.BlockVotePower]
	errorHandler       func(error)
	protocolParameters *iotago.ProtocolParameters

	module.Module
}

func NewProvider() module.Provider[*engine.Engine, ledger.Ledger] {
	return module.Provide(func(e *engine.Engine) ledger.Ledger {
		ledgerWorkers := e.Workers.CreateGroup("Ledger")

		l := New(
			ledgerWorkers,
			e.Storage.Ledger(),
			e.Storage.Accounts(),
			e.Storage.Commitments().Load,
			e.SybilProtection.OnlineCommittee(),
			e.BlockCache.Block,
			e.Storage.BICDiffs,
			e.API,
			e.ErrorHandler("ledger"),
			e.Storage.Settings().ProtocolParameters(),
		)

		e.Events.ConflictDAG.LinkTo(l.conflictDAG.Events())

		// TODO: should this attach to RatifiedAccepted instead?
		e.Events.BlockGadget.BlockAccepted.Hook(l.BlockAccepted)

		e.HookConstructed(func() {
			wpBic := ledgerWorkers.CreateGroup("BIC").CreatePool("trackBurnt", 1)
			e.Events.BlockGadget.BlockRatifiedAccepted.Hook(l.accountsLedger.TrackBlock, event.WithWorkerPool(wpBic))
		})
		e.HookInitialized(func() {
			l.accountsLedger.SetBICIndex(e.Storage.Settings().LatestCommitment().Index())
		})

		return l
	})
}

func New(
	workers *workerpool.Group,
	utxoStore kvstore.KVStore,
	accountsStore kvstore.KVStore,
	commitmentLoader func(iotago.SlotIndex) (*model.Commitment, error),
	committee *account.SelectedAccounts[iotago.AccountID, *iotago.AccountID],
	blocksFunc func(id iotago.BlockID) (*blocks.Block, bool),
	slotDiffFunc func(iotago.SlotIndex) *prunable.BICDiffs,
	apiProviderFunc func() iotago.API,
	errorHandler func(error),
	protocolParameters *iotago.ProtocolParameters,
) *Ledger {
	l := &Ledger{
		apiProviderFunc:    apiProviderFunc,
		utxoLedger:         ledgerstate.New(utxoStore, apiProviderFunc),
		accountsLedger:     bic.New(blocksFunc, slotDiffFunc, accountsStore, apiProviderFunc()),
		commitmentLoader:   commitmentLoader,
		conflictDAG:        conflictdagv1.New[iotago.TransactionID, iotago.OutputID, booker.BlockVotePower](committee),
		errorHandler:       errorHandler,
		protocolParameters: protocolParameters,
	}

	l.memPool = mempoolv1.New(l.executeStardustVM, l.resolveState, workers.CreateGroup("MemPool"), l.conflictDAG, mempoolv1.WithForkAllTransactions[booker.BlockVotePower](true))

	// TODO: We wanted to avoid having logic in `ProtocolParams` struct, so we created a separate DecayProvider.
	// DecayProvider is created here once and once during each transaction execution.
	// Is it better to have a single instance that is passed to the VM from the outside through vmParams? Or something else?
	// `protocolParameters` are always passed to the VM, and DecayProvider can be derived from that.
	l.manaManager = mana.NewManager(l.protocolParameters.DecayProvider(), l.resolveAccountOutput)

	return l
}

func (l *Ledger) ConflictDAG() conflictdag.ConflictDAG[iotago.TransactionID, iotago.OutputID, booker.BlockVotePower] {
	return l.conflictDAG
}

func (l *Ledger) Shutdown() {
	l.TriggerStopped()
	l.conflictDAG.Shutdown()
}

func (l *Ledger) Import(reader io.ReadSeeker) error {
	if err := l.utxoLedger.Import(reader); err != nil {
		return err
	}

	if err := l.accountsLedger.Import(reader); err != nil {
		return err
	}

	return nil
}

func (l *Ledger) Export(writer io.WriteSeeker, targetIndex iotago.SlotIndex) error {
	if err := l.utxoLedger.Export(writer, targetIndex); err != nil {
		return err
	}

	if err := l.accountsLedger.Export(writer, targetIndex); err != nil {
		return err
	}

	return nil
}

func (l *Ledger) resolveAccountOutput(accountID iotago.AccountID, slotIndex iotago.SlotIndex) (*ledgerstate.Output, error) {
<<<<<<< HEAD
	// make sure that slotIndex is committed
	account, _, err := l.accountsLedger.BIC(accountID, slotIndex)
=======
	accountMetadata, _, err := l.accountsLedger.BIC(accountID, slotIndex)
>>>>>>> fc80971a
	if err != nil {
		return nil, xerrors.Errorf("could not get account information for account %s in slot %d: %w", accountID, slotIndex, err)
	}

	l.utxoLedger.ReadLockLedger()
	defer l.utxoLedger.ReadUnlockLedger()

	isUnspent, err := l.utxoLedger.IsOutputIDUnspentWithoutLocking(accountMetadata.OutputID())
	if err != nil {
		return nil, xerrors.Errorf("error while checking account output %s is unspent: %w", accountMetadata.OutputID(), err)
	}
	if !isUnspent {
		return nil, xerrors.Errorf("unspent account output %s not found: %w", accountMetadata.OutputID(), mempool.ErrStateNotFound)
	}

	accountOutput, err := l.utxoLedger.ReadOutputByOutputIDWithoutLocking(accountMetadata.OutputID())
	if err != nil {
		return nil, xerrors.Errorf("error while retrieving account output %s: %w", accountMetadata.OutputID(), err)
	}

	return accountOutput, nil
}

func (l *Ledger) resolveState(stateRef iotago.IndexedUTXOReferencer) *promise.Promise[mempool.State] {
	p := promise.New[mempool.State]()

	// possible to cast `stateRef` to more specialized interfaces here, e.g. for DustOutput
	output, err := l.utxoLedger.ReadOutputByOutputID(stateRef.Ref())
	if err != nil {
		p.Reject(xerrors.Errorf("output %s not found: %w", stateRef.Ref(), mempool.ErrStateNotFound))
	} else {
		p.Resolve(output)
	}

	return p
}

func (l *Ledger) Output(stateRef iotago.IndexedUTXOReferencer) (*ledgerstate.Output, error) {
	stateWithMetadata, err := l.memPool.StateMetadata(stateRef)
	if err != nil {
		return nil, err
	}

	switch castState := stateWithMetadata.State().(type) {
	case *ledgerstate.Output:
		return castState, nil
	case *ExecutionOutput:
		txWithMetadata, exists := l.memPool.TransactionMetadata(stateRef.Ref().TransactionID())
		if !exists {
			return nil, err
		}

		earliestAttachment := txWithMetadata.EarliestIncludedAttachment()

		tx, ok := txWithMetadata.Transaction().(*iotago.Transaction)
		if !ok {
			return nil, ErrUnexpectedUnderlyingType
		}

		return ledgerstate.CreateOutput(l.utxoLedger.API(), stateWithMetadata.State().OutputID(), earliestAttachment, earliestAttachment.Index(), tx.Essence.CreationTime, stateWithMetadata.State().Output()), nil
	default:
		panic("unexpected State type")
	}
}

func (l *Ledger) CommitSlot(index iotago.SlotIndex) (stateRoot iotago.Identifier, mutationRoot iotago.Identifier, bicRoot iotago.Identifier, err error) {
	ledgerIndex, err := l.utxoLedger.ReadLedgerIndex()
	if err != nil {
		return iotago.Identifier{}, iotago.Identifier{}, iotago.Identifier{}, err
	}

	if index != ledgerIndex+1 {
		panic(fmt.Errorf("there is a gap in the ledgerstate %d vs %d", ledgerIndex, index))
	}

	stateDiff := l.memPool.StateDiff(index)

	var innerErr error
	var outputs ledgerstate.Outputs
	var spents ledgerstate.Spents
	bicDiffs := make(map[iotago.AccountID]*prunable.BICDiff)
	destroyedAccounts := advancedset.New[iotago.AccountID]()
	consumedAccounts := make(map[iotago.AccountID]*ledgerstate.Output)
	createdAccounts := make(map[iotago.AccountID]*ledgerstate.Output)

	stateDiff.ExecutedTransactions().ForEach(func(txID iotago.TransactionID, txWithMeta mempool.TransactionMetadata) bool {
		tx, ok := txWithMeta.Transaction().(*iotago.Transaction)
		if !ok {
			innerErr = ErrUnexpectedUnderlyingType
			return false
		}
		txCreationTime := tx.Essence.CreationTime

		inputRefs, errInput := tx.Inputs()
		if errInput != nil {
			innerErr = errInput
			return false
		}

		// input side
		for _, inputRef := range inputRefs {
			inputState, outputErr := l.Output(inputRef)
			if outputErr != nil {
				innerErr = outputErr
				return false
			}

			spent := ledgerstate.NewSpent(inputState, txWithMeta.ID(), index)
			spents = append(spents, spent)
		}

		// output side
		if createOutputErr := txWithMeta.Outputs().ForEach(func(element mempool.StateMetadata) error {
			output := ledgerstate.CreateOutput(l.utxoLedger.API(), element.State().OutputID(), txWithMeta.EarliestIncludedAttachment(), index, txCreationTime, element.State().Output())
			outputs = append(outputs, output)

			return nil
		}); createOutputErr != nil {
			innerErr = createOutputErr
			return false
		}

		for _, allotment := range tx.Essence.Allotments {
			bicDiff, exists := bicDiffs[allotment.AccountID]
			if !exists {
				bicDiff = prunable.NewBICDiff(l.apiProviderFunc())
				bicDiffs[allotment.AccountID] = bicDiff
			}
			bicDiff.Change += int64(allotment.Value)
			// TODO: what about the PreviousUpdatedTime?
		}

		return true
	})

	if innerErr != nil {
		return iotago.Identifier{}, iotago.Identifier{}, iotago.Identifier{}, nil
	}

	// Now we process the account changes, for that we consume the compacted state diff to get the overrall account changes
	// at UTXO level without needing to worry about multiple spends of the same account in the same slot, we only care
	// about the initial account output to be consumed and the final account output to be created.

	// output side
	stateDiff.CreatedStates().ForEachKey(func(outputID iotago.OutputID) bool {
		createdOutput, err := l.Output(outputID.UTXOInput())
		if err != nil {
			innerErr = err
			return false
		}

		if createdOutput.OutputType() == iotago.OutputAccount {
			createdAccount := createdOutput.Output().(*iotago.AccountOutput)
			createdAccounts[createdAccount.AccountID] = createdOutput
		}

		return true
	})

	if innerErr != nil {
		return iotago.Identifier{}, iotago.Identifier{}, iotago.Identifier{}, nil
	}

	// input side
	stateDiff.DestroyedStates().ForEachKey(func(outputID iotago.OutputID) bool {
		spentOutput, err := l.Output(outputID.UTXOInput())
		if err != nil {
			innerErr = err
			return false
		}

		if spentOutput.OutputType() == iotago.OutputAccount {
			consumedAccount := spentOutput.Output().(*iotago.AccountOutput)
			consumedAccounts[consumedAccount.AccountID] = spentOutput

			// if we have consumed accounts that are not created in the same slot, we need to track them as destroyed
			if _, exists := createdAccounts[consumedAccount.AccountID]; !exists {
				destroyedAccounts.Add(consumedAccount.AccountID)
			}
		}

		return true
	})

	if innerErr != nil {
		return iotago.Identifier{}, iotago.Identifier{}, iotago.Identifier{}, nil
	}

	// process destroyed and transitioned accounts
	for consumedAccountID, consumedAccountOutput := range consumedAccounts {
		// We might have had an allotment on this account, and the diff already exists
		bicDiff, exists := bicDiffs[consumedAccountID]
		if !exists {
			bicDiff = prunable.NewBICDiff(l.apiProviderFunc())
			bicDiffs[consumedAccountID] = bicDiff
		}
		accountData, exists, err := l.accountsLedger.BIC(consumedAccountID, index-1)
		if !exists {
			panic(fmt.Errorf("could not find destroyed account %s in slot %d", consumedAccountID, index-1))
		}
		if err != nil {
			panic(fmt.Errorf("error loading account %s in slot %d: %w", consumedAccountID, index-1, err))
		}

		// the account was destroyed, reverse all the current account data
		if _, exists := createdAccounts[consumedAccountID]; !exists {
			bicDiff.Change -= accountData.Credits().Value
			bicDiff.PreviousUpdatedTime = accountData.Credits().UpdateTime
			bicDiff.NewOutputID = iotago.OutputID{}
			bicDiff.PreviousOutputID = consumedAccountOutput.OutputID()
			bicDiff.PubKeysRemoved = accountData.PubKeys().Slice()
		} else { // the account was transitioned, fill in the diff with the previous information to allow rollback
			// TODO: do not apply any Change, is it correct?
			createdOutput := createdAccounts[consumedAccountID]
			bicDiff.NewOutputID = createdOutput.OutputID()
			bicDiff.PreviousOutputID = consumedAccountOutput.OutputID()

			oldPubKeysSet := accountData.PubKeys()
			newPubKeysSet := advancedset.New[ed25519.PublicKey]()
			for _, pubKey := range createdOutput.Output().FeatureSet().BlockIssuer().BlockIssuerKeys {
				newPubKeysSet.Add(ed25519.PublicKey(pubKey))
			}

			// Add public keys that are not in the old set
			bicDiff.PubKeysAdded = newPubKeysSet.Filter(func(key ed25519.PublicKey) bool {
				return !oldPubKeysSet.Has(key)
			}).Slice()

			bicDiff.PubKeysRemoved = oldPubKeysSet.Filter(func(key ed25519.PublicKey) bool {
				return !newPubKeysSet.Has(key)
			}).Slice()
		}
	}

	// process created accounts
	for createdAccountID, createdAccountOutput := range createdAccounts {
		// If it is also consumed it is covered by the previous cases
		if _, exists := consumedAccounts[createdAccountID]; exists {
			continue
		}

		// We might have had an allotment on this account, and the diff already exists
		bicDiff, exists := bicDiffs[createdAccountID]
		if !exists {
			bicDiff = prunable.NewBICDiff(l.apiProviderFunc())
			bicDiffs[createdAccountID] = bicDiff
		}

		bicDiff.NewOutputID = createdAccountOutput.OutputID()
		bicDiff.PreviousOutputID = iotago.OutputID{}
		bicDiff.PubKeysAdded = lo.Map(createdAccountOutput.Output().FeatureSet().BlockIssuer().BlockIssuerKeys, func(pk cryptoed25519.PublicKey) ed25519.PublicKey { return ed25519.PublicKey(pk) })

	}

	l.manaManager.CommitSlot(index, destroyedAccounts, createdAccounts)

	if innerErr != nil {
		return iotago.Identifier{}, iotago.Identifier{}, iotago.Identifier{}, nil
	}

	if err = l.utxoLedger.ApplyDiff(index, outputs, spents); err != nil {
		return iotago.Identifier{}, iotago.Identifier{}, iotago.Identifier{}, nil
	}
	// TODO: polulate pubKeys, destroyed accounts before commiting
	if bicRoot, err = l.accountsLedger.CommitSlot(index, bicDiffs, destroyedAccounts); err != nil {
		return iotago.Identifier{}, iotago.Identifier{}, iotago.Identifier{}, errors.Wrapf(err, "failed to commit slot %d", index)
	}

	// Mark the transactions as committed so the mempool can evict it.
	stateDiff.ExecutedTransactions().ForEach(func(_ iotago.TransactionID, tx mempool.TransactionMetadata) bool {
		tx.Commit()
		return true
	})

	return l.utxoLedger.StateTreeRoot(), iotago.Identifier(stateDiff.Mutations().Root()), bicRoot, nil
}

func (l *Ledger) IsOutputUnspent(outputID iotago.OutputID) (bool, error) {
	return l.utxoLedger.IsOutputIDUnspentWithoutLocking(outputID)
}

func (l *Ledger) Spent(outputID iotago.OutputID) (*ledgerstate.Spent, error) {
	return l.utxoLedger.ReadSpentForOutputIDWithoutLocking(outputID)
}

func (l *Ledger) StateDiffs(index iotago.SlotIndex) (*ledgerstate.SlotDiff, error) {
	return l.utxoLedger.SlotDiffWithoutLocking(index)
}

func (l *Ledger) AddUnspentOutput(unspentOutput *ledgerstate.Output) error {
	return l.utxoLedger.AddUnspentOutput(unspentOutput)
}

func (l *Ledger) AttachTransaction(block *blocks.Block) (transactionMetadata mempool.TransactionMetadata, containsTransaction bool) {
	switch payload := block.Block().Payload.(type) {
	case mempool.Transaction:
		transactioMetadata, err := l.memPool.AttachTransaction(payload, block.ID())
		if err != nil {
			l.errorHandler(err)

			return nil, true
		}

		return transactioMetadata, true
	default:

		return nil, false
	}
}

func (l *Ledger) OnTransactionAttached(handler func(transaction mempool.TransactionMetadata), opts ...event.Option) {
	l.memPool.OnTransactionAttached(handler, opts...)
}

func (l *Ledger) TransactionMetadata(transactionID iotago.TransactionID) (mempool.TransactionMetadata, bool) {
	return l.memPool.TransactionMetadata(transactionID)
}

func (l *Ledger) TransactionMetadataByAttachment(blockID iotago.BlockID) (mempool.TransactionMetadata, bool) {
	return l.memPool.TransactionMetadataByAttachment(blockID)
}

func (l *Ledger) BlockAccepted(block *blocks.Block) {
	switch block.Block().Payload.(type) {
	case *iotago.Transaction:
		l.memPool.MarkAttachmentIncluded(block.ID())
	default:
		return
	}
}<|MERGE_RESOLUTION|>--- conflicted
+++ resolved
@@ -153,12 +153,7 @@
 }
 
 func (l *Ledger) resolveAccountOutput(accountID iotago.AccountID, slotIndex iotago.SlotIndex) (*ledgerstate.Output, error) {
-<<<<<<< HEAD
-	// make sure that slotIndex is committed
-	account, _, err := l.accountsLedger.BIC(accountID, slotIndex)
-=======
 	accountMetadata, _, err := l.accountsLedger.BIC(accountID, slotIndex)
->>>>>>> fc80971a
 	if err != nil {
 		return nil, xerrors.Errorf("could not get account information for account %s in slot %d: %w", accountID, slotIndex, err)
 	}
