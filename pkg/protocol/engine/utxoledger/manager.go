--- conflicted
+++ resolved
@@ -3,11 +3,6 @@
 import (
 	"crypto/sha256"
 	"encoding/binary"
-<<<<<<< HEAD
-	"fmt"
-=======
-	"sync"
->>>>>>> 2812888e
 
 	"github.com/iotaledger/hive.go/ads"
 	"github.com/iotaledger/hive.go/ierrors"
