package performance

import (
	"encoding/binary"
	"fmt"
	"io"

	"github.com/iotaledger/hive.go/ierrors"
	"github.com/iotaledger/iota-core/pkg/core/account"
<<<<<<< HEAD
	"github.com/iotaledger/iota-core/pkg/storage/prunable"
=======
	"github.com/iotaledger/iota-core/pkg/model"
>>>>>>> e4e8c805
	"github.com/iotaledger/iota-core/pkg/utils"
	iotago "github.com/iotaledger/iota.go/v4"
)

func (t *Tracker) Import(reader io.ReadSeeker) error {
	t.mutex.Lock()
	defer t.mutex.Unlock()

	if err := t.importPerformanceFactor(reader); err != nil {
		return ierrors.Wrap(err, "unable to import performance factor")
	}

	if err := t.importPoolRewards(reader); err != nil {
		return ierrors.Wrap(err, "unable to import pool rewards")
	}

	if err := t.importPoolsStats(reader); err != nil {
		return ierrors.Wrap(err, "unable to import pool stats")
	}

	if err := t.importCommittees(reader); err != nil {
		return ierrors.Wrap(err, "unable to import committees")
	}

	return nil
}

func (t *Tracker) Export(writer io.WriteSeeker, targetSlotIndex iotago.SlotIndex) error {
	t.mutex.Lock()
	defer t.mutex.Unlock()

	timeProvider := t.apiProvider.APIForSlot(targetSlotIndex).TimeProvider()
	targetEpoch := timeProvider.EpochFromSlot(targetSlotIndex)
	positionedWriter := utils.NewPositionedWriter(writer)

	// if the target index is the last slot of the epoch, the epoch was committed
	if timeProvider.EpochEnd(targetEpoch) != targetSlotIndex {
		targetEpoch--
	}

	err := t.exportPerformanceFactor(positionedWriter, timeProvider.EpochStart(targetEpoch+1), targetSlotIndex)
	if err != nil {
		return ierrors.Wrap(err, "unable to export performance factor")
	}

	err = t.exportPoolRewards(positionedWriter, targetEpoch)
	if err != nil {
		return ierrors.Wrap(err, "unable to export pool rewards")
	}

	err = t.exportPoolsStats(positionedWriter, targetEpoch)
	if err != nil {
		return ierrors.Wrap(err, "unable to export pool stats")
	}

	err = t.exportCommittees(positionedWriter, targetSlotIndex)
	if err != nil {
		return ierrors.Wrap(err, "unable to export committees")
	}

	return nil
}

func (t *Tracker) importPerformanceFactor(reader io.ReadSeeker) error {
	var slotCount uint64
	if err := binary.Read(reader, binary.LittleEndian, &slotCount); err != nil {
		return ierrors.Wrap(err, "unable to read slot count")
	}
	fmt.Println("importing slot count", slotCount)
	for i := uint64(0); i < slotCount; i++ {
		var slotIndex iotago.SlotIndex
		if err := binary.Read(reader, binary.LittleEndian, &slotIndex); err != nil {
			return ierrors.Wrap(err, "unable to read slot index")
		}

		// TODO: if accounts count is limited to the committee size, we can lower this to uint8 or other matching value
		var accountsCount uint64
		if err := binary.Read(reader, binary.LittleEndian, &accountsCount); err != nil {
			return ierrors.Wrapf(err, "unable to read accounts count for slot index %d", slotIndex)
		}
		fmt.Println("importing account count", accountsCount, "for slot index", slotIndex)

<<<<<<< HEAD
		performanceFactors := t.validatorSlotPerformanceFunc(slotIndex)
=======
		performanceFactors, err := t.performanceFactorsFunc(slotIndex)
		if err != nil {
			return ierrors.Wrapf(err, "unable to get performance factors for slot index %d", slotIndex)
		}
>>>>>>> e4e8c805
		for j := uint64(0); j < accountsCount; j++ {
			var accountID iotago.AccountID
			if err := binary.Read(reader, binary.LittleEndian, &accountID); err != nil {
				return ierrors.Wrapf(err, "unable to read account id for the slot index %d", slotIndex)
			}
			// TODO: performance factor activity vector can be decreased to uint16 or uint32 depending on the size of parameter ValidatorBlocksPerSlot
			var performanceFactor prunable.ValidatorPerformance
			if err := binary.Read(reader, binary.LittleEndian, &performanceFactor); err != nil {
				return ierrors.Wrapf(err, "unable to read performance factor for account %s and slot index %d", accountID, slotIndex)
			}
			fmt.Println("importing performance factor for account", accountID, "and slot index", slotIndex, "with value", performanceFactor)
			err := performanceFactors.Store(accountID, &performanceFactor)
			if err != nil {
				return ierrors.Wrapf(err, "unable to store performance factor for account %s and slot index %d", accountID, slotIndex)
			}
		}
	}

	return nil
}

func (t *Tracker) importPoolRewards(reader io.ReadSeeker) error {
	var epochCount uint64
	if err := binary.Read(reader, binary.LittleEndian, &epochCount); err != nil {
		return ierrors.Wrap(err, "unable to read epoch count")
	}

	for i := uint64(0); i < epochCount; i++ {
		var epochIndex iotago.EpochIndex
		if err := binary.Read(reader, binary.LittleEndian, &epochIndex); err != nil {
			return ierrors.Wrap(err, "unable to read epoch index")
		}

		rewardsTree, err := t.rewardsMap(epochIndex)
		if err != nil {
			return ierrors.Wrapf(err, "unable to get rewards tree for epoch index %d", epochIndex)
		}

		var accountsCount uint64
		if err := binary.Read(reader, binary.LittleEndian, &accountsCount); err != nil {
			return ierrors.Wrapf(err, "unable to read accounts count for epoch index %d", epochIndex)
		}

		for j := uint64(0); j < accountsCount; j++ {
			var accountID iotago.AccountID
			if err := binary.Read(reader, binary.LittleEndian, &accountID); err != nil {
				return ierrors.Wrapf(err, "unable to read account id for the epoch index %d", epochIndex)
			}

			var reward model.PoolRewards
			if err := binary.Read(reader, binary.LittleEndian, &reward); err != nil {
				return ierrors.Wrapf(err, "unable to read reward for account %s and epoch index %d", accountID, epochIndex)
			}

			if err := rewardsTree.Set(accountID, &reward); err != nil {
				return ierrors.Wrapf(err, "unable to set reward for account %s and epoch index %d", accountID, epochIndex)
			}
		}

		if err := rewardsTree.Commit(); err != nil {
			return ierrors.Wrapf(err, "unable to commit rewards for epoch index %d", epochIndex)
		}
	}

	return nil
}

func (t *Tracker) importPoolsStats(reader io.ReadSeeker) error {
	var epochCount uint64
	if err := binary.Read(reader, binary.LittleEndian, &epochCount); err != nil {
		return ierrors.Wrap(err, "unable to read epoch count")
	}
	for i := uint64(0); i < epochCount; i++ {
		var epochIndex iotago.EpochIndex
		if err := binary.Read(reader, binary.LittleEndian, &epochIndex); err != nil {
			return ierrors.Wrap(err, "unable to read epoch index")
		}

		var poolStats model.PoolsStats
		if err := binary.Read(reader, binary.LittleEndian, &poolStats); err != nil {
			return ierrors.Wrapf(err, "unable to read pool stats for epoch index %d", epochIndex)
		}

		if err := t.poolStatsStore.Store(epochIndex, &poolStats); err != nil {
			return ierrors.Wrapf(err, "unable to store pool stats for the epoch index %d", epochIndex)
		}
	}

	return nil
}

func (t *Tracker) importCommittees(reader io.ReadSeeker) error {
	var epochCount uint64
	if err := binary.Read(reader, binary.LittleEndian, &epochCount); err != nil {
		return ierrors.Wrap(err, "unable to read committees epoch count")
	}
	for i := uint64(0); i < epochCount; i++ {
		var epoch iotago.EpochIndex
		if err := binary.Read(reader, binary.LittleEndian, &epoch); err != nil {
			return ierrors.Wrap(err, "unable to read epoch index")
		}

		committee, _, err := account.AccountsFromReader(reader)
		if err != nil {
			return ierrors.Wrapf(err, "unable to read committee for the epoch index %d", epoch)
		}

		if err := t.committeeStore.Store(epoch, committee); err != nil {
			return ierrors.Wrap(err, "unable to store committee")
		}
	}

	return nil
}

func (t *Tracker) exportPerformanceFactor(pWriter *utils.PositionedWriter, startSlot, targetSlot iotago.SlotIndex) error {
	t.performanceFactorsMutex.RLock()
	defer t.performanceFactorsMutex.RUnlock()

	var slotCount uint64
	if err := pWriter.WriteValue("pf slot count", slotCount, true); err != nil {
		return ierrors.Wrap(err, "unable to write pf slot count")
	}

	for currentSlot := startSlot; currentSlot <= targetSlot; currentSlot++ {
		if err := pWriter.WriteValue("slot index", currentSlot); err != nil {
			return ierrors.Wrapf(err, "unable to write slot index %d", currentSlot)
		}
		// TODO: if accounts count is limited to the committee size, we can lower this to uint8 or other matching value
		var accountsCount uint64
		if err := pWriter.WriteValue("pf account count", accountsCount, true); err != nil {
			return ierrors.Wrapf(err, "unable to write pf accounts count for slot index %d", currentSlot)
		}
		// TODO: decrease this in import/export to uint16 in pf Load/Store/... if we are sure on the performance factor calculation and its expected upper bond
<<<<<<< HEAD
		if err := t.validatorSlotPerformanceFunc(currentSlot).ForEachPerformanceFactor(func(accountID iotago.AccountID, pf *prunable.ValidatorPerformance) error {
			fmt.Println("writing pf for slot", currentSlot, "account", accountID, "pf", pf)
=======
		performanceFactors, err := t.performanceFactorsFunc(currentSlot)
		if err != nil {
			return ierrors.Wrapf(err, "unable to get performance factors for slot index %d", currentSlot)
		}
		if err := performanceFactors.Stream(func(accountID iotago.AccountID, pf uint64) error {
>>>>>>> e4e8c805
			if err := pWriter.WriteValue("account id", accountID); err != nil {
				return ierrors.Wrapf(err, "unable to write account id %s for slot %d", accountID, currentSlot)
			}
			bytes, err := t.apiProvider.APIForSlot(currentSlot).Encode(pf)
			if err != nil {
				return ierrors.Wrapf(err, "unable to encode performance factor for accountID %s and slot index %d", accountID, currentSlot)
			}
			if err = pWriter.WriteBytes(bytes); err != nil {
				return ierrors.Wrapf(err, "unable to write performance factor for accountID %s and slot index %d", accountID, currentSlot)
			}
			accountsCount++

			return nil
		}); err != nil {
			return ierrors.Wrapf(err, "unable to write performance factors for slot index %d", currentSlot)
		}
		fmt.Println("writing pf account count", accountsCount)
		if err := pWriter.WriteValueAtBookmark("pf account count", accountsCount); err != nil {
			return ierrors.Wrap(err, "unable to write pf accounts count")
		}

		slotCount++
	}

	if err := pWriter.WriteValueAtBookmark("pf slot count", slotCount); err != nil {
		return ierrors.Wrap(err, "unable to write pf slot count at bookmarked position")
	}

	return nil
}

func (t *Tracker) exportPoolRewards(pWriter *utils.PositionedWriter, targetEpoch iotago.EpochIndex) error {
	// export all stored pools
	// in theory we could save the epoch count only once, because stats and rewards should be the same length
	var epochCount uint64
	if err := pWriter.WriteValue("pool rewards epoch count", epochCount, true); err != nil {
		return ierrors.Wrap(err, "unable to write epoch count")
	}
	// TODO: make sure to adjust this loop if we add pruning later.
	for epoch := targetEpoch; epoch > iotago.EpochIndex(0); epoch-- {
		rewardsMap, err := t.rewardsMap(epoch)
		if err != nil {
			return ierrors.Wrapf(err, "unable to get rewards tree for epoch index %d", epoch)
		}

		// if the tree was not present in storage we can skip this epoch and the previous ones, as we never stored any rewards
		if !rewardsMap.WasRestoredFromStorage() {
			break
		}

		if err := pWriter.WriteValue("epoch index", epoch); err != nil {
			return ierrors.Wrapf(err, "unable to write epoch index for epoch index %d", epoch)
		}

		var accountCount uint64
		if err := pWriter.WriteValue("pool rewards account count", accountCount, true); err != nil {
			return ierrors.Wrapf(err, "unable to write account count for epoch index %d", epoch)
		}

		if err := rewardsMap.Stream(func(key iotago.AccountID, value *model.PoolRewards) error {
			if err := pWriter.WriteValue("account id", key); err != nil {
				return ierrors.Wrapf(err, "unable to write account id for epoch index %d and accountID %s", epoch, key)
			}
			if err := pWriter.WriteValue("account rewards", value); err != nil {
				return ierrors.Wrapf(err, "unable to write account rewards for epoch index %d and accountID %s", epoch, key)
			}
			accountCount++

			return nil
		}); err != nil {
			return ierrors.Wrapf(err, "unable to stream rewards for epoch index %d", epoch)
		}

		if err := pWriter.WriteValueAtBookmark("pool rewards account count", accountCount); err != nil {
			return ierrors.Wrapf(err, "unable to write account count for epoch index %d at bookmarked position", epoch)
		}

		epochCount++
	}

	if err := pWriter.WriteValueAtBookmark("pool rewards epoch count", epochCount); err != nil {
		return ierrors.Wrap(err, "unable to write epoch count at bookmarked position")
	}

	return nil
}

func (t *Tracker) exportPoolsStats(pWriter *utils.PositionedWriter, targetEpoch iotago.EpochIndex) error {
	var epochCount uint64
	if err := pWriter.WriteValue("pools stats epoch count", epochCount, true); err != nil {
		return ierrors.Wrap(err, "unable to write epoch count")
	}
	// export all stored pools
	var innerErr error
	if err := t.poolStatsStore.StreamBytes(func(key []byte, value []byte) error {
		epochIndex := iotago.EpochIndex(binary.LittleEndian.Uint64(key))
		if epochIndex > targetEpoch {
			// continue
			return nil
		}
		if err := pWriter.WriteBytes(key); err != nil {
			innerErr = ierrors.Wrapf(err, "unable to write epoch index %d", epochIndex)
			return innerErr
		}
		if err := pWriter.WriteBytes(value); err != nil {
			innerErr = ierrors.Wrapf(err, "unable to write pools stats for epoch %d", epochIndex)
			return innerErr
		}
		epochCount++

		return nil
	}); err != nil {
		return ierrors.Wrap(err, "unable to iterate over pools stats")
	} else if innerErr != nil {
		return ierrors.Wrap(innerErr, "error while iterating over pools stats")
	}
	if err := pWriter.WriteValueAtBookmark("pools stats epoch count", epochCount); err != nil {
		return ierrors.Wrap(err, "unable to write stats epoch count at bookmarked position")
	}

	return nil
}

func (t *Tracker) exportCommittees(pWriter *utils.PositionedWriter, targetSlot iotago.SlotIndex) error {
	var epochCount uint64
	if err := pWriter.WriteValue("committees epoch count", epochCount, true); err != nil {
		return ierrors.Wrap(err, "unable to write committees epoch count")
	}
	apiForSlot := t.apiProvider.APIForSlot(targetSlot)
	epochFromTargetSlot := apiForSlot.TimeProvider().EpochFromSlot(targetSlot)

	pointOfNoReturn := apiForSlot.TimeProvider().EpochEnd(epochFromTargetSlot) - apiForSlot.ProtocolParameters().MaxCommittableAge()

	var innerErr error
	err := t.committeeStore.StreamBytes(func(epochBytes []byte, committeeBytes []byte) error {
		epoch := iotago.EpochIndex(binary.LittleEndian.Uint64(epochBytes))

		// We have a committee for an epoch higher than the targetSlot
		// 1. we trust the point of no return, we export the committee for the next epoch
		// 2. if we don't trust the point-of-no-return
		// - we were able to rotate a committee, then we export it
		// - we were not able to rotate a committee (reused), then we don't export it
		if epoch > epochFromTargetSlot && targetSlot < pointOfNoReturn {
			committee, _, err := account.AccountsFromBytes(committeeBytes)
			if err != nil {
				innerErr = ierrors.Wrapf(err, "failed to parse committee bytes for epoch %d", epoch)
				return innerErr
			}
			if committee.IsReused() {
				return nil
			}
		}

		if err := pWriter.WriteBytes(epochBytes); err != nil {
			innerErr = ierrors.Wrap(err, "unable to write epoch index")
			return innerErr
		}
		if err := pWriter.WriteBytes(committeeBytes); err != nil {
			innerErr = ierrors.Wrap(err, "unable to write epoch committee")
			return innerErr
		}
		epochCount++

		return nil
	})
	if err != nil {
		return ierrors.Wrapf(err, "unable to iterate over committee base store: %w", innerErr)
	}
	if innerErr != nil {
		return ierrors.Wrap(err, "error while iterating over committee base store")
	}
	if err = pWriter.WriteValueAtBookmark("committees epoch count", epochCount); err != nil {
		return ierrors.Wrap(err, "unable to write committee epoch count at bookmarked position")
	}

	return nil
}<|MERGE_RESOLUTION|>--- conflicted
+++ resolved
@@ -2,16 +2,11 @@
 
 import (
 	"encoding/binary"
-	"fmt"
 	"io"
 
 	"github.com/iotaledger/hive.go/ierrors"
 	"github.com/iotaledger/iota-core/pkg/core/account"
-<<<<<<< HEAD
-	"github.com/iotaledger/iota-core/pkg/storage/prunable"
-=======
 	"github.com/iotaledger/iota-core/pkg/model"
->>>>>>> e4e8c805
 	"github.com/iotaledger/iota-core/pkg/utils"
 	iotago "github.com/iotaledger/iota.go/v4"
 )
@@ -80,7 +75,6 @@
 	if err := binary.Read(reader, binary.LittleEndian, &slotCount); err != nil {
 		return ierrors.Wrap(err, "unable to read slot count")
 	}
-	fmt.Println("importing slot count", slotCount)
 	for i := uint64(0); i < slotCount; i++ {
 		var slotIndex iotago.SlotIndex
 		if err := binary.Read(reader, binary.LittleEndian, &slotIndex); err != nil {
@@ -92,16 +86,11 @@
 		if err := binary.Read(reader, binary.LittleEndian, &accountsCount); err != nil {
 			return ierrors.Wrapf(err, "unable to read accounts count for slot index %d", slotIndex)
 		}
-		fmt.Println("importing account count", accountsCount, "for slot index", slotIndex)
-
-<<<<<<< HEAD
-		performanceFactors := t.validatorSlotPerformanceFunc(slotIndex)
-=======
+
 		performanceFactors, err := t.performanceFactorsFunc(slotIndex)
 		if err != nil {
 			return ierrors.Wrapf(err, "unable to get performance factors for slot index %d", slotIndex)
 		}
->>>>>>> e4e8c805
 		for j := uint64(0); j < accountsCount; j++ {
 			var accountID iotago.AccountID
 			if err := binary.Read(reader, binary.LittleEndian, &accountID); err != nil {
@@ -112,7 +101,6 @@
 			if err := binary.Read(reader, binary.LittleEndian, &performanceFactor); err != nil {
 				return ierrors.Wrapf(err, "unable to read performance factor for account %s and slot index %d", accountID, slotIndex)
 			}
-			fmt.Println("importing performance factor for account", accountID, "and slot index", slotIndex, "with value", performanceFactor)
 			err := performanceFactors.Store(accountID, &performanceFactor)
 			if err != nil {
 				return ierrors.Wrapf(err, "unable to store performance factor for account %s and slot index %d", accountID, slotIndex)
@@ -236,16 +224,11 @@
 			return ierrors.Wrapf(err, "unable to write pf accounts count for slot index %d", currentSlot)
 		}
 		// TODO: decrease this in import/export to uint16 in pf Load/Store/... if we are sure on the performance factor calculation and its expected upper bond
-<<<<<<< HEAD
-		if err := t.validatorSlotPerformanceFunc(currentSlot).ForEachPerformanceFactor(func(accountID iotago.AccountID, pf *prunable.ValidatorPerformance) error {
-			fmt.Println("writing pf for slot", currentSlot, "account", accountID, "pf", pf)
-=======
 		performanceFactors, err := t.performanceFactorsFunc(currentSlot)
 		if err != nil {
 			return ierrors.Wrapf(err, "unable to get performance factors for slot index %d", currentSlot)
 		}
 		if err := performanceFactors.Stream(func(accountID iotago.AccountID, pf uint64) error {
->>>>>>> e4e8c805
 			if err := pWriter.WriteValue("account id", accountID); err != nil {
 				return ierrors.Wrapf(err, "unable to write account id %s for slot %d", accountID, currentSlot)
 			}
