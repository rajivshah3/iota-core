--- conflicted
+++ resolved
@@ -427,11 +427,8 @@
 		// have some values from the allotment, so no need to set them explicitly.
 		accountDiff.NewOutputID = createdOutput.OutputID()
 		accountDiff.PreviousOutputID = iotago.EmptyOutputID
-<<<<<<< HEAD
 		accountDiff.NewExpirySlot = createdOutput.Output().FeatureSet().BlockIssuer().ExpirySlot
 		accountDiff.PreviousExpirySlot = 0
-=======
->>>>>>> d47baa61
 		accountDiff.PubKeysAdded = createdOutput.Output().FeatureSet().BlockIssuer().BlockIssuerKeys
 
 		if stakingFeature := createdOutput.Output().FeatureSet().Staking(); stakingFeature != nil {
