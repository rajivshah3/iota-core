--- conflicted
+++ resolved
@@ -34,13 +34,6 @@
 }
 
 func NewTestSuite(t *testing.T) *TestSuite {
-	apiProvider := api.NewEpochBasedProvider()
-	params := iotago.NewV3ProtocolParameters()
-	// setup params for 8 epochs
-	for i := 0; i <= 8; i++ {
-		apiProvider.AddProtocolParametersAtEpoch(params, iotago.EpochIndex(i))
-	}
-
 	ts := &TestSuite{
 		T:           t,
 		accounts:    make(map[string]iotago.AccountID),
@@ -80,15 +73,8 @@
 	rewardsStore := epochstore.NewEpochKVStore(kvstore.Realm{}, kvstore.Realm{}, mapdb.NewMapDB(), 0)
 	poolStatsStore := epochstore.NewStore(kvstore.Realm{}, kvstore.Realm{}, mapdb.NewMapDB(), 0, (*model.PoolsStats).Bytes, model.PoolsStatsFromBytes)
 	committeeStore := epochstore.NewStore(kvstore.Realm{}, kvstore.Realm{}, mapdb.NewMapDB(), 0, (*account.Accounts).Bytes, account.AccountsFromBytes)
-<<<<<<< HEAD
-	latestPrunedFunc := func() (iotago.EpochIndex, bool) {
-		return 0, true
-	}
-	t.Instance = NewTracker(rewardsStore.GetEpoch, poolStatsStore, committeeStore, performanceFactorFunc, latestPrunedFunc, t.latestCommittedEpoch, api.SingleVersionProvider(t.api), func(err error) {})
-=======
 
 	t.Instance = NewTracker(rewardsStore.GetEpoch, poolStatsStore, committeeStore, performanceFactorFunc, t.latestCommittedEpoch, api.SingleVersionProvider(t.api), func(err error) {})
->>>>>>> 57a2745d
 }
 
 func (t *TestSuite) Account(alias string, createIfNotExists bool) iotago.AccountID {
@@ -143,7 +129,6 @@
 	}
 	t.poolRewards[epochIndex] = make(map[string]*model.PoolRewards)
 
-<<<<<<< HEAD
 	for alias, action := range actions {
 		epochPerformanceFactor := action.SlotPerformance * action.ActiveSlotsCount >> t.api.ProtocolParameters().TimeProvider().SlotsPerEpochExponent()
 		poolRewards := t.calculatePoolReward(epochIndex, totalValidatorsStake, totalStake, action.PoolStake, action.ValidatorStake, uint64(action.FixedCost), epochPerformanceFactor)
@@ -157,21 +142,6 @@
 
 func (t *TestSuite) AssertEpochRewards(epochIndex iotago.EpochIndex, actions map[string]*EpochActions) {
 	for alias, action := range actions {
-=======
-	for alias, action := range actions {
-		epochPerformanceFactor := action.SlotPerformance * action.ActiveSlotsCount >> t.api.ProtocolParameters().SlotsPerEpochExponent()
-		poolRewards := t.calculatePoolReward(epochIndex, totalValidatorsStake, totalStake, action.PoolStake, action.ValidatorStake, uint64(action.FixedCost), epochPerformanceFactor)
-		t.poolRewards[epochIndex][alias] = &model.PoolRewards{
-			PoolStake:   action.PoolStake,
-			PoolRewards: iotago.Mana(poolRewards),
-			FixedCost:   action.FixedCost,
-		}
-	}
-}
-
-func (t *TestSuite) AssertEpochRewards(epochIndex iotago.EpochIndex, actions map[string]*EpochActions) {
-	for alias, action := range actions {
->>>>>>> 57a2745d
 		poolRewards := t.poolRewards[epochIndex][alias].PoolRewards
 		expectedValidatorReward := t.validatorReward(alias, epochIndex, t.epochStats[epochIndex].ProfitMargin, uint64(poolRewards), uint64(action.ValidatorStake), uint64(action.PoolStake), uint64(action.FixedCost), action)
 
@@ -218,8 +188,6 @@
 
 		require.NoError(t.T, err)
 		require.Equal(t.T, expectedDelegatorReward, actualDelegatorReward)
-<<<<<<< HEAD
-=======
 	}
 }
 
@@ -230,7 +198,6 @@
 	if action.FixedCost > t.poolRewards[epochIndex][alias].PoolRewards {
 		fmt.Println("No rewards for validator: ", alias, " epoch: ", epochIndex)
 		return iotago.Mana(0)
->>>>>>> 57a2745d
 	}
 
 	profitMarginExponent := t.api.ProtocolParameters().RewardsParameters().ProfitMarginExponent
@@ -245,30 +212,6 @@
 	return decayedEpochRewards
 }
 
-<<<<<<< HEAD
-func (t *TestSuite) validatorReward(alias string, epochIndex iotago.EpochIndex, profitMargin, poolRewards, stakeAmount, poolStake, fixedCost uint64, action *EpochActions) iotago.Mana {
-	if action.ValidationBlocksSentPerSlot > uint64(t.api.ProtocolParameters().RewardsParameters().ValidatorBlocksPerSlot) {
-		return iotago.Mana(0)
-	}
-	if action.FixedCost > t.poolRewards[epochIndex][alias].PoolRewards {
-		fmt.Println("No rewards for validator: ", alias, " epoch: ", epochIndex)
-		return iotago.Mana(0)
-	}
-
-	profitMarginExponent := t.api.ProtocolParameters().RewardsParameters().ProfitMarginExponent
-	profitMarginComplement := (1 << profitMarginExponent) - profitMargin
-	profitMarginFactor := (profitMargin * poolRewards) >> profitMarginExponent
-	residualValidatorFactor := ((profitMarginComplement * poolRewards) >> profitMarginExponent) * stakeAmount / poolStake
-	unDecayedEpochRewards := fixedCost + profitMarginFactor + residualValidatorFactor
-	decayProvider := t.api.ManaDecayProvider()
-	decayedEpochRewards, err := decayProvider.RewardsWithDecay(iotago.Mana(unDecayedEpochRewards), epochIndex, epochIndex)
-	require.NoError(t.T, err)
-
-	return decayedEpochRewards
-}
-
-=======
->>>>>>> 57a2745d
 func (t *TestSuite) delegatorReward(epochIndex iotago.EpochIndex, profitMargin, poolRewards, delegatedAmount, poolStake uint64, action *EpochActions) iotago.Mana {
 	if action.ValidationBlocksSentPerSlot > uint64(t.api.ProtocolParameters().RewardsParameters().ValidatorBlocksPerSlot) {
 		return iotago.Mana(0)
@@ -295,10 +238,6 @@
 	scaledPoolReward := poolCoefficient * uint64(targetReward) * performanceFactor
 	poolRewardNoFixedCost := scaledPoolReward / uint64(params.RewardsParameters().ValidatorBlocksPerSlot) >> (params.RewardsParameters().PoolCoefficientExponent + 1)
 	if poolRewardNoFixedCost < fixedCost {
-<<<<<<< HEAD
-=======
-
->>>>>>> 57a2745d
 		return poolRewardNoFixedCost
 	}
 
@@ -401,11 +340,7 @@
 	}
 	require.Equal(t, e.PoolStake, delegatorsTotal+e.ValidatorStake, "pool stake must be equal to the sum of delegators stakes plus validator")
 
-<<<<<<< HEAD
 	sumOfSlots := 1 << api.ProtocolParameters().TimeProvider().SlotsPerEpochExponent()
-=======
-	sumOfSlots := 1 << api.ProtocolParameters().SlotsPerEpochExponent()
->>>>>>> 57a2745d
 	require.LessOrEqual(t, e.ActiveSlotsCount, uint64(sumOfSlots), "active slots count must be less or equal to the number of slots in the epoch")
 
 	require.LessOrEqual(t, e.SlotPerformance, e.ValidationBlocksSentPerSlot, "number of subslots covered cannot be greated than number of blocks sent in a slot")
