package blockfilter

import (
	"time"

	"github.com/iotaledger/iota-core/pkg/storage/permanent"

	"github.com/pkg/errors"

	"github.com/iotaledger/hive.go/runtime/module"
	"github.com/iotaledger/hive.go/runtime/options"
	"github.com/iotaledger/iota-core/pkg/model"
	"github.com/iotaledger/iota-core/pkg/network"
	"github.com/iotaledger/iota-core/pkg/protocol/engine"
	"github.com/iotaledger/iota-core/pkg/protocol/engine/filter"
	iotago "github.com/iotaledger/iota.go/v4"
)

var (
	ErrCommitmentNotCommittable                  = errors.New("a block cannot commit to a slot that cannot objectively be committable yet")
	ErrBlockTimeTooFarAheadInFuture              = errors.New("a block cannot be too far ahead in the future")
	ErrInvalidSignature                          = errors.New("block has invalid signature")
	ErrTransactionCommitmentInputTooFarInThePast = errors.New("transaction in a block references too old CommitmentInput")
	ErrTransactionCommitmentInputInTheFuture     = errors.New("transaction in a block references a CommitmentInput in the future")
)

// Filter filters blocks.
type Filter struct {
	events *filter.Events

	apiProvider permanent.APIBySlotIndexProviderFunc

	optsMaxAllowedWallClockDrift time.Duration
	optsSignatureValidation      bool

	module.Module
}

func NewProvider(opts ...options.Option[Filter]) module.Provider[*engine.Engine, filter.Filter] {
	return module.Provide(func(e *engine.Engine) filter.Filter {

		f := New(e.Storage.Settings().APIForSlot, opts...)
		f.TriggerConstructed()

		e.HookConstructed(func() {
			e.Events.Filter.LinkTo(f.events)

			f.TriggerInitialized()
		})

		return f
	})
}

var _ filter.Filter = new(Filter)

// New creates a new Filter.
<<<<<<< HEAD
func New(apiProvider permanent.APIBySlotIndexProviderFunc, opts ...options.Option[Filter]) *Filter {
	return options.Apply(&Filter{
		events:                  filter.NewEvents(),
		optsSignatureValidation: true,
		apiProvider:             apiProvider,
=======
func New(protocolParamsFunc func() *iotago.ProtocolParameters, opts ...options.Option[Filter]) *Filter {
	return options.Apply(&Filter{
		events:                  filter.NewEvents(),
		optsSignatureValidation: true,
		protocolParamsFunc:      protocolParamsFunc,
>>>>>>> 03f11c6a
	}, opts,
		(*Filter).TriggerConstructed,
		(*Filter).TriggerInitialized,
	)
}

// ProcessReceivedBlock processes block from the given source.
func (f *Filter) ProcessReceivedBlock(block *model.Block, source network.PeerID) {
	api := f.apiProvider(block.ID().Index())
	protocolParams := api.ProtocolParameters()

	// Check if the block is trying to commit to a slot that is not yet committable.
	// This check, together with the optsMaxAllowedWallClockDrift makes sure that no one can issue blocks with commitments in the future.
	if block.ProtocolBlock().SlotCommitmentID.Index() > 0 && block.ProtocolBlock().SlotCommitmentID.Index()+protocolParams.EvictionAge() > block.ID().Index() {
		f.events.BlockFiltered.Trigger(&filter.BlockFilteredEvent{
			Block:  block,
			Reason: errors.WithMessagef(ErrCommitmentNotCommittable, "block at slot %d committing to slot %d", block.ID().Index(), block.ProtocolBlock().SlotCommitmentID.Index()),
			Source: source,
		})

		return
	}

	// Verify the timestamp is not too far in the future.
	timeDelta := time.Since(block.ProtocolBlock().IssuingTime)
	if timeDelta < -f.optsMaxAllowedWallClockDrift {
		f.events.BlockFiltered.Trigger(&filter.BlockFilteredEvent{
			Block:  block,
			Reason: errors.WithMessagef(ErrBlockTimeTooFarAheadInFuture, "issuing time ahead %s vs %s allowed", -timeDelta, f.optsMaxAllowedWallClockDrift),
			Source: source,
		})

		return
	}

<<<<<<< HEAD
	if basicBlock, isBasic := block.BasicBlock(); isBasic {

		// Verify that if CommitmentInput referenced by a transaction is not too old.
		// This check provides that Time-lock and other time-based checks in the VM don't have to rely on what is the relation of transaction to
		// current wall time, because it will only receive transactions that are created in a recent and limited past.
		if basicBlock.Payload != nil && basicBlock.Payload.PayloadType() == iotago.PayloadTransaction {
			transaction, _ := basicBlock.Payload.(*iotago.Transaction)
			if commitmentInput := transaction.CommitmentInput(); commitmentInput != nil {
				// commitmentInput must reference a commitment
				// that is between the latest possible, non-evicted committable slot in relation to the block time
				// (block.ID().Index() - protocolParams.LivenessThreshold - protocolParams.EvictionAge)
				// and the slot that block is committing to.

				// Parameters moved to the other side of inequality to avoid underflow errors with subtraction from an uint64 type.
				if commitmentInput.CommitmentID.Index()+protocolParams.EvictionAge()+protocolParams.EvictionAge() < block.ID().Index() {
					f.events.BlockFiltered.Trigger(&filter.BlockFilteredEvent{
						Block:  block,
						Reason: errors.WithMessagef(ErrTransactionCommitmentInputTooFarInThePast, "transaction in a block contains CommitmentInput to slot %d while min allowed is %d", commitmentInput.CommitmentID.Index(), block.ID().Index()-protocolParams.LivenessThreshold()-protocolParams.EvictionAge()),
						Source: source,
					})

					return
				}
				if commitmentInput.CommitmentID.Index() > block.ProtocolBlock().SlotCommitmentID.Index() {
					f.events.BlockFiltered.Trigger(&filter.BlockFilteredEvent{
						Block:  block,
						Reason: errors.WithMessagef(ErrTransactionCommitmentInputTooFarInThePast, "transaction in a block contains CommitmentInput to slot %d while max allowed is %d", commitmentInput.CommitmentID.Index(), block.ProtocolBlock().SlotCommitmentID.Index()),
						Source: source,
					})

					return
				}
=======
	// Verify that if CommitmentInput referenced by a transaction is not too old.
	// This check provides that Time-lock and other time-based checks in the VM don't have to rely on what is the relation of transaction to
	// current wall time, because it will only receive transactions that are created in a recent and limited past.
	if block.Block().Payload != nil && block.Block().Payload.PayloadType() == iotago.PayloadTransaction {
		transaction, _ := block.Block().Payload.(*iotago.Transaction)
		if commitmentInput := transaction.CommitmentInput(); commitmentInput != nil {
			// commitmentInput must reference a commitment
			// that is between the latest possible, non-evicted committable slot in relation to the block time
			// (block.ID().Index() - protocolParams.LivenessThreshold - protocolParams.EvictionAge)
			// and the slot that block is committing to.

			// Parameters moved to the other side of inequality to avoid underflow errors with subtraction from an uint64 type.
			if commitmentInput.CommitmentID.Index()+protocolParams.LivenessThreshold+protocolParams.EvictionAge < block.ID().Index() {
				f.events.BlockFiltered.Trigger(&filter.BlockFilteredEvent{
					Block:  block,
					Reason: errors.WithMessagef(ErrTransactionCommitmentInputTooFarInThePast, "transaction in a block contains CommitmentInput to slot %d while min allowed is %d", commitmentInput.CommitmentID.Index(), block.ID().Index()-protocolParams.LivenessThreshold-protocolParams.EvictionAge),
					Source: source,
				})

				return
			}
			if commitmentInput.CommitmentID.Index() > block.SlotCommitment().Index() {
				f.events.BlockFiltered.Trigger(&filter.BlockFilteredEvent{
					Block:  block,
					Reason: errors.WithMessagef(ErrTransactionCommitmentInputInTheFuture, "transaction in a block contains CommitmentInput to slot %d while max allowed is %d", commitmentInput.CommitmentID.Index(), block.SlotCommitment().Index()),
					Source: source,
				})

				return
>>>>>>> 03f11c6a
			}
		}
	}

	if f.optsSignatureValidation {
		// Verify the block signature.
		if valid, err := block.ProtocolBlock().VerifySignature(api); !valid {
			if err != nil {
				f.events.BlockFiltered.Trigger(&filter.BlockFilteredEvent{
					Block:  block,
					Reason: errors.WithMessagef(ErrInvalidSignature, "error: %s", err.Error()),
					Source: source,
				})

				return
			}

			f.events.BlockFiltered.Trigger(&filter.BlockFilteredEvent{
				Block:  block,
				Reason: ErrInvalidSignature,
				Source: source,
			})

			return
		}
	}

	f.events.BlockAllowed.Trigger(block)
}

func (f *Filter) Shutdown() {
	f.TriggerStopped()
}

// WithMaxAllowedWallClockDrift specifies how far in the future are blocks allowed to be ahead of our own wall clock (defaults to 0 seconds).
func WithMaxAllowedWallClockDrift(d time.Duration) options.Option[Filter] {
	return func(filter *Filter) {
		filter.optsMaxAllowedWallClockDrift = d
	}
}

// WithSignatureValidation specifies if the block signature should be validated (defaults to yes).
func WithSignatureValidation(validation bool) options.Option[Filter] {
	return func(filter *Filter) {
		filter.optsSignatureValidation = validation
	}
}<|MERGE_RESOLUTION|>--- conflicted
+++ resolved
@@ -55,19 +55,11 @@
 var _ filter.Filter = new(Filter)
 
 // New creates a new Filter.
-<<<<<<< HEAD
 func New(apiProvider permanent.APIBySlotIndexProviderFunc, opts ...options.Option[Filter]) *Filter {
 	return options.Apply(&Filter{
 		events:                  filter.NewEvents(),
 		optsSignatureValidation: true,
 		apiProvider:             apiProvider,
-=======
-func New(protocolParamsFunc func() *iotago.ProtocolParameters, opts ...options.Option[Filter]) *Filter {
-	return options.Apply(&Filter{
-		events:                  filter.NewEvents(),
-		optsSignatureValidation: true,
-		protocolParamsFunc:      protocolParamsFunc,
->>>>>>> 03f11c6a
 	}, opts,
 		(*Filter).TriggerConstructed,
 		(*Filter).TriggerInitialized,
@@ -103,7 +95,6 @@
 		return
 	}
 
-<<<<<<< HEAD
 	if basicBlock, isBasic := block.BasicBlock(); isBasic {
 
 		// Verify that if CommitmentInput referenced by a transaction is not too old.
@@ -118,7 +109,7 @@
 				// and the slot that block is committing to.
 
 				// Parameters moved to the other side of inequality to avoid underflow errors with subtraction from an uint64 type.
-				if commitmentInput.CommitmentID.Index()+protocolParams.EvictionAge()+protocolParams.EvictionAge() < block.ID().Index() {
+				if commitmentInput.CommitmentID.Index()+protocolParams.LivenessThreshold()+protocolParams.EvictionAge() < block.ID().Index() {
 					f.events.BlockFiltered.Trigger(&filter.BlockFilteredEvent{
 						Block:  block,
 						Reason: errors.WithMessagef(ErrTransactionCommitmentInputTooFarInThePast, "transaction in a block contains CommitmentInput to slot %d while min allowed is %d", commitmentInput.CommitmentID.Index(), block.ID().Index()-protocolParams.LivenessThreshold()-protocolParams.EvictionAge()),
@@ -130,43 +121,12 @@
 				if commitmentInput.CommitmentID.Index() > block.ProtocolBlock().SlotCommitmentID.Index() {
 					f.events.BlockFiltered.Trigger(&filter.BlockFilteredEvent{
 						Block:  block,
-						Reason: errors.WithMessagef(ErrTransactionCommitmentInputTooFarInThePast, "transaction in a block contains CommitmentInput to slot %d while max allowed is %d", commitmentInput.CommitmentID.Index(), block.ProtocolBlock().SlotCommitmentID.Index()),
+						Reason: errors.WithMessagef(ErrTransactionCommitmentInputInTheFuture, "transaction in a block contains CommitmentInput to slot %d while max allowed is %d", commitmentInput.CommitmentID.Index(), block.ProtocolBlock().SlotCommitmentID.Index()),
 						Source: source,
 					})
 
 					return
 				}
-=======
-	// Verify that if CommitmentInput referenced by a transaction is not too old.
-	// This check provides that Time-lock and other time-based checks in the VM don't have to rely on what is the relation of transaction to
-	// current wall time, because it will only receive transactions that are created in a recent and limited past.
-	if block.Block().Payload != nil && block.Block().Payload.PayloadType() == iotago.PayloadTransaction {
-		transaction, _ := block.Block().Payload.(*iotago.Transaction)
-		if commitmentInput := transaction.CommitmentInput(); commitmentInput != nil {
-			// commitmentInput must reference a commitment
-			// that is between the latest possible, non-evicted committable slot in relation to the block time
-			// (block.ID().Index() - protocolParams.LivenessThreshold - protocolParams.EvictionAge)
-			// and the slot that block is committing to.
-
-			// Parameters moved to the other side of inequality to avoid underflow errors with subtraction from an uint64 type.
-			if commitmentInput.CommitmentID.Index()+protocolParams.LivenessThreshold+protocolParams.EvictionAge < block.ID().Index() {
-				f.events.BlockFiltered.Trigger(&filter.BlockFilteredEvent{
-					Block:  block,
-					Reason: errors.WithMessagef(ErrTransactionCommitmentInputTooFarInThePast, "transaction in a block contains CommitmentInput to slot %d while min allowed is %d", commitmentInput.CommitmentID.Index(), block.ID().Index()-protocolParams.LivenessThreshold-protocolParams.EvictionAge),
-					Source: source,
-				})
-
-				return
-			}
-			if commitmentInput.CommitmentID.Index() > block.SlotCommitment().Index() {
-				f.events.BlockFiltered.Trigger(&filter.BlockFilteredEvent{
-					Block:  block,
-					Reason: errors.WithMessagef(ErrTransactionCommitmentInputInTheFuture, "transaction in a block contains CommitmentInput to slot %d while max allowed is %d", commitmentInput.CommitmentID.Index(), block.SlotCommitment().Index()),
-					Source: source,
-				})
-
-				return
->>>>>>> 03f11c6a
 			}
 		}
 	}
