package tipmanagerv1

import (
	"github.com/iotaledger/hive.go/ds/randommap"
	"github.com/iotaledger/hive.go/ds/shrinkingmap"
	"github.com/iotaledger/hive.go/lo"
	"github.com/iotaledger/hive.go/runtime/event"
	"github.com/iotaledger/hive.go/runtime/module"
	"github.com/iotaledger/hive.go/runtime/syncutils"
	"github.com/iotaledger/iota-core/pkg/protocol/engine/blocks"
	"github.com/iotaledger/iota-core/pkg/protocol/engine/tipmanager"
	iotago "github.com/iotaledger/iota.go/v4"
)

// TipManager is a component that manages the tips of the Tangle.
type TipManager struct {
	// retrieveBlock is a function that retrieves a Block from the Tangle.
	retrieveBlock func(blockID iotago.BlockID) (block *blocks.Block, exists bool)

	// tipMetadataStorage contains the TipMetadata of all Blocks that are managed by the TipManager.
	tipMetadataStorage *shrinkingmap.ShrinkingMap[iotago.SlotIndex, *shrinkingmap.ShrinkingMap[iotago.BlockID, *TipMetadata]]

	// strongTipSet contains the blocks of the strong tip pool that have no referencing children.
	strongTipSet *randommap.RandomMap[iotago.BlockID, *TipMetadata]

	// weakTipSet contains the blocks of the weak tip pool that have no referencing children.
	weakTipSet *randommap.RandomMap[iotago.BlockID, *TipMetadata]

	// blockAdded is triggered when a new Block was added to the TipManager.
	blockAdded *event.Event1[tipmanager.TipMetadata]

	// lastEvictedSlot contains the last slot index that was evicted from the MemPool.
	lastEvictedSlot iotago.SlotIndex

	// evictionMutex is used to synchronize the eviction of slots.
	evictionMutex syncutils.RWMutex

	// Module embeds the required module.Module interface.
	module.Module
}

// New creates a new TipManager.
func New(blockRetriever func(blockID iotago.BlockID) (block *blocks.Block, exists bool)) *TipManager {
	t := &TipManager{
		retrieveBlock:      blockRetriever,
		tipMetadataStorage: shrinkingmap.New[iotago.SlotIndex, *shrinkingmap.ShrinkingMap[iotago.BlockID, *TipMetadata]](),
		strongTipSet:       randommap.New[iotago.BlockID, *TipMetadata](),
		weakTipSet:         randommap.New[iotago.BlockID, *TipMetadata](),
		blockAdded:         event.New1[tipmanager.TipMetadata](),
	}

	t.TriggerConstructed()
	t.TriggerInitialized()

	return t
}

// AddBlock adds a Block to the TipManager and returns the TipMetadata if the Block was added successfully.
func (t *TipManager) AddBlock(block *blocks.Block) tipmanager.TipMetadata {
	storage := t.metadataStorage(block.ID().Slot())
	if storage == nil {
		return nil
	}

	tipMetadata, created := storage.GetOrCreate(block.ID(), func() *TipMetadata {
		return NewBlockMetadata(block)
	})

	if created {
		t.setupBlockMetadata(tipMetadata)
	}

	return tipMetadata
}

// OnBlockAdded registers a callback that is triggered whenever a new Block was added to the TipManager.
func (t *TipManager) OnBlockAdded(handler func(block tipmanager.TipMetadata)) (unsubscribe func()) {
	return t.blockAdded.Hook(handler).Unhook
}

// StrongTips returns the strong tips of the TipManager (with an optional limit).
func (t *TipManager) StrongTips(optAmount ...int) []tipmanager.TipMetadata {
	return t.selectTips(t.strongTipSet, optAmount...)
}

// WeakTips returns the weak tips of the TipManager (with an optional limit).
func (t *TipManager) WeakTips(optAmount ...int) []tipmanager.TipMetadata {
	return t.selectTips(t.weakTipSet, optAmount...)
}

// Evict evicts a slot from the TipManager.
func (t *TipManager) Evict(slot iotago.SlotIndex) {
	if !t.markSlotAsEvicted(slot) {
		return
	}

	if evictedObjects, deleted := t.tipMetadataStorage.DeleteAndReturn(slot); deleted {
		evictedObjects.ForEach(func(_ iotago.BlockID, tipMetadata *TipMetadata) bool {
			tipMetadata.evicted.Trigger()

			return true
		})
	}
}

// Shutdown marks the TipManager as shutdown.
func (t *TipManager) Shutdown() {
	t.TriggerShutdown()
	t.TriggerStopped()
}

// setupBlockMetadata sets up the behavior of the given Block.
func (t *TipManager) setupBlockMetadata(tipMetadata *TipMetadata) {
	tipMetadata.isStrongTip.OnUpdate(func(_, isStrongTip bool) {
		if isStrongTip {
			t.strongTipSet.Set(tipMetadata.ID(), tipMetadata)
		} else {
			t.strongTipSet.Delete(tipMetadata.ID())
		}
	})

	tipMetadata.isWeakTip.OnUpdate(func(_, isWeakTip bool) {
		if isWeakTip {
			t.weakTipSet.Set(tipMetadata.Block().ID(), tipMetadata)
		} else {
			t.weakTipSet.Delete(tipMetadata.Block().ID())
		}
	})

	t.forEachParentByType(tipMetadata.Block(), func(parentType iotago.ParentsType, parentMetadata *TipMetadata) {
		if parentType == iotago.StrongParentType {
			tipMetadata.connectStrongParent(parentMetadata)
		} else {
			tipMetadata.connectWeakParent(parentMetadata)
		}
	})

	t.blockAdded.Trigger(tipMetadata)
}

// forEachParentByType iterates through the parents of the given block and calls the consumer for each parent.
func (t *TipManager) forEachParentByType(block *blocks.Block, consumer func(parentType iotago.ParentsType, parentMetadata *TipMetadata)) {
	if block == nil || block.ProtocolBlock() == nil {
		return
	}

	for _, parent := range block.ParentsWithType() {
<<<<<<< HEAD
		if metadataStorage := t.metadataStorage(parent.ID.Index()); metadataStorage != nil {
			// Make sure we don't add rootblocks back to the tips.
			parentBlock, exists := t.retrieveBlock(parent.ID)
			if !exists || parentBlock.IsRootBlock() {
				continue
			}

			if parentMetadata, created := metadataStorage.GetOrCreate(parent.ID, func() *TipMetadata { return NewBlockMetadata(parentBlock) }); parentMetadata.Block() != nil {
=======
		if metadataStorage := t.metadataStorage(parent.ID.Slot()); metadataStorage != nil {
			if parentMetadata, created := metadataStorage.GetOrCreate(parent.ID, func() *TipMetadata { return NewBlockMetadata(lo.Return1(t.retrieveBlock(parent.ID))) }); parentMetadata.Block() != nil {
>>>>>>> a8d05f14
				consumer(parent.Type, parentMetadata)

				if created {
					t.setupBlockMetadata(parentMetadata)
				}
			}
		}
	}
}

// metadataStorage returns the TipMetadata storage for the given slotIndex.
func (t *TipManager) metadataStorage(slot iotago.SlotIndex) (storage *shrinkingmap.ShrinkingMap[iotago.BlockID, *TipMetadata]) {
	t.evictionMutex.RLock()
	defer t.evictionMutex.RUnlock()

	if t.lastEvictedSlot >= slot {
		return nil
	}

	return lo.Return1(t.tipMetadataStorage.GetOrCreate(slot, lo.NoVariadic(shrinkingmap.New[iotago.BlockID, *TipMetadata])))
}

// markSlotAsEvicted marks the given slotIndex as evicted.
func (t *TipManager) markSlotAsEvicted(slot iotago.SlotIndex) (success bool) {
	t.evictionMutex.Lock()
	defer t.evictionMutex.Unlock()

	if success = t.lastEvictedSlot < slot; success {
		t.lastEvictedSlot = slot
	}

	return success
}

// selectTips returns the given amount of tips from the given tip set.
func (t *TipManager) selectTips(tipSet *randommap.RandomMap[iotago.BlockID, *TipMetadata], optAmount ...int) []tipmanager.TipMetadata {
	if len(optAmount) != 0 {
		return lo.Map(tipSet.RandomUniqueEntries(optAmount[0]), func(tip *TipMetadata) tipmanager.TipMetadata { return tip })
	}

	return lo.Map(tipSet.Values(), func(tip *TipMetadata) tipmanager.TipMetadata { return tip })
}

// code contract (make sure the type implements all required methods).
var _ tipmanager.TipManager = new(TipManager)<|MERGE_RESOLUTION|>--- conflicted
+++ resolved
@@ -145,8 +145,7 @@
 	}
 
 	for _, parent := range block.ParentsWithType() {
-<<<<<<< HEAD
-		if metadataStorage := t.metadataStorage(parent.ID.Index()); metadataStorage != nil {
+		if metadataStorage := t.metadataStorage(parent.ID.Slot()); metadataStorage != nil {
 			// Make sure we don't add rootblocks back to the tips.
 			parentBlock, exists := t.retrieveBlock(parent.ID)
 			if !exists || parentBlock.IsRootBlock() {
@@ -154,10 +153,6 @@
 			}
 
 			if parentMetadata, created := metadataStorage.GetOrCreate(parent.ID, func() *TipMetadata { return NewBlockMetadata(parentBlock) }); parentMetadata.Block() != nil {
-=======
-		if metadataStorage := t.metadataStorage(parent.ID.Slot()); metadataStorage != nil {
-			if parentMetadata, created := metadataStorage.GetOrCreate(parent.ID, func() *TipMetadata { return NewBlockMetadata(lo.Return1(t.retrieveBlock(parent.ID))) }); parentMetadata.Block() != nil {
->>>>>>> a8d05f14
 				consumer(parent.Type, parentMetadata)
 
 				if created {
