--- conflicted
+++ resolved
@@ -30,10 +30,7 @@
       --p2p.seed=0xf739eea09eb0f4820f26504a3135131a075089b4c901c19c2099513ee016f516
     volumes:
       - ./docker-network.snapshot:/app/snapshot.bin
-<<<<<<< HEAD
-=======
       - ./config.json:/app/config.json:ro
->>>>>>> 7a8c56ee
     ports:
       - "8070:8080/tcp" # web API
       - "8071:8081/tcp" # dashboard
@@ -57,9 +54,6 @@
       - "6041:6061/tcp" # pprof
     networks:
       - iota-core
-    depends_on:
-      - peer_master
-      - faucet
 
   peer_nomana2:
     image: docker-network-peer_master:latest
@@ -77,10 +71,7 @@
       - "6031:6061/tcp" # pprof
     networks:
       - iota-core
-    depends_on:
-      - peer_master
-      - faucet
-      
+
   faucet:
     image: docker-network-peer_master:latest
     stop_grace_period: 1m
@@ -97,8 +88,6 @@
       - "6091:6061/tcp" # pprof
     networks:
       - iota-core
-    depends_on:
-      - peer_master
 
   prometheus:
     image: prom/prometheus:latest
