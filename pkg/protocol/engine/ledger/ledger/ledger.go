package ledger

import (
	cryptoed25519 "crypto/ed25519"
	"io"

	"github.com/iotaledger/hive.go/crypto/ed25519"
	"github.com/iotaledger/hive.go/ds/advancedset"
	"github.com/iotaledger/hive.go/ierrors"
	"github.com/iotaledger/hive.go/kvstore"
	"github.com/iotaledger/hive.go/lo"
	"github.com/iotaledger/hive.go/runtime/event"
	"github.com/iotaledger/hive.go/runtime/module"
	"github.com/iotaledger/iota-core/pkg/core/api"
	"github.com/iotaledger/iota-core/pkg/core/promise"
	"github.com/iotaledger/iota-core/pkg/core/vote"
	"github.com/iotaledger/iota-core/pkg/model"
	"github.com/iotaledger/iota-core/pkg/protocol/engine"
	"github.com/iotaledger/iota-core/pkg/protocol/engine/accounts"
	"github.com/iotaledger/iota-core/pkg/protocol/engine/accounts/accountsledger"
	"github.com/iotaledger/iota-core/pkg/protocol/engine/accounts/mana"
	"github.com/iotaledger/iota-core/pkg/protocol/engine/blocks"
	"github.com/iotaledger/iota-core/pkg/protocol/engine/ledger"
	"github.com/iotaledger/iota-core/pkg/protocol/engine/mempool"
	"github.com/iotaledger/iota-core/pkg/protocol/engine/mempool/conflictdag"
	"github.com/iotaledger/iota-core/pkg/protocol/engine/mempool/conflictdag/conflictdagv1"
	mempoolv1 "github.com/iotaledger/iota-core/pkg/protocol/engine/mempool/v1"
	"github.com/iotaledger/iota-core/pkg/protocol/engine/utxoledger"
	"github.com/iotaledger/iota-core/pkg/protocol/sybilprotection"
	"github.com/iotaledger/iota-core/pkg/storage/prunable"
	iotago "github.com/iotaledger/iota.go/v4"
)

<<<<<<< HEAD
var (
	ErrUnexpectedUnderlyingType    = errors.New("unexpected underlying type provided by the interface")
	ErrTransactionMetadataNotFOund = errors.New("TransactionMetadata not found")
)
=======
var ErrUnexpectedUnderlyingType = ierrors.New("unexpected underlying type provided by the interface")
>>>>>>> 2ceb8142

type Ledger struct {
	events *ledger.Events

	apiProvider api.Provider

	utxoLedger       *utxoledger.Manager
	accountsLedger   *accountsledger.Manager
	manaManager      *mana.Manager
	sybilProtection  sybilprotection.SybilProtection
	commitmentLoader func(iotago.SlotIndex) (*model.Commitment, error)
	memPool          mempool.MemPool[ledger.BlockVoteRank]
	conflictDAG      conflictdag.ConflictDAG[iotago.TransactionID, iotago.OutputID, ledger.BlockVoteRank]
	errorHandler     func(error)

	module.Module
}

func NewProvider() module.Provider[*engine.Engine, ledger.Ledger] {
	return module.Provide(func(e *engine.Engine) ledger.Ledger {
		l := New(
			e.Storage.Ledger(),
			e.Storage.Accounts(),
			e.Storage.Commitments().Load,
			e.BlockCache.Block,
			e.Storage.AccountDiffs,
			e,
			e.SybilProtection,
			e.ErrorHandler("ledger"),
		)

		// TODO: when should ledgerState be pruned?

		e.HookConstructed(func() {
			// TODO: create an Init method that is called with all additional dependencies on e.HookInitialized()
			e.Events.Ledger.LinkTo(l.events)
			l.conflictDAG = conflictdagv1.New[iotago.TransactionID, iotago.OutputID, ledger.BlockVoteRank](l.sybilProtection.SeatManager().OnlineCommittee().Size)
			e.Events.ConflictDAG.LinkTo(l.conflictDAG.Events())

			l.memPool = mempoolv1.New(l.executeStardustVM, l.resolveState, e.Workers.CreateGroup("MemPool"), l.conflictDAG, e, mempoolv1.WithForkAllTransactions[ledger.BlockVoteRank](true))
			e.EvictionState.Events.SlotEvicted.Hook(l.memPool.Evict)

			// TODO: how do we want to handle changing API here?
			api := l.apiProvider.LatestAPI()
			l.manaManager = mana.NewManager(api.ManaDecayProvider(), l.resolveAccountOutput)
			l.accountsLedger.SetCommitmentEvictionAge(api.ProtocolParameters().EvictionAge())
			l.accountsLedger.SetLatestCommittedSlot(e.Storage.Settings().LatestCommitment().Index())

			wp := e.Workers.CreateGroup("Ledger").CreatePool("BlockAccepted", 1)
			e.Events.BlockGadget.BlockAccepted.Hook(func(block *blocks.Block) {
				l.accountsLedger.TrackBlock(block)
				l.BlockAccepted(block)
				l.sybilProtection.BlockAccepted(block)
				l.events.BlockProcessed.Trigger(block)
			}, event.WithWorkerPool(wp))

			e.Events.BlockGadget.BlockPreAccepted.Hook(l.blockPreAccepted)

			l.TriggerConstructed()
			l.TriggerInitialized()
		})

		return l
	})
}

func New(
	utxoStore,
	accountsStore kvstore.KVStore,
	commitmentLoader func(iotago.SlotIndex) (*model.Commitment, error),
	blocksFunc func(id iotago.BlockID) (*blocks.Block, bool),
	slotDiffFunc func(iotago.SlotIndex) *prunable.AccountDiffs,
	apiProvider api.Provider,
	sybilProtection sybilprotection.SybilProtection,
	errorHandler func(error),
) *Ledger {
	return &Ledger{
		events:           ledger.NewEvents(),
		apiProvider:      apiProvider,
		accountsLedger:   accountsledger.New(blocksFunc, slotDiffFunc, accountsStore),
		utxoLedger:       utxoledger.New(utxoStore, apiProvider),
		commitmentLoader: commitmentLoader,
		sybilProtection:  sybilProtection,
		errorHandler:     errorHandler,
		conflictDAG:      conflictdagv1.New[iotago.TransactionID, iotago.OutputID, ledger.BlockVoteRank](sybilProtection.SeatManager().OnlineCommittee().Size),
	}
}

func (l *Ledger) OnTransactionAttached(handler func(transaction mempool.TransactionMetadata), opts ...event.Option) {
	l.memPool.OnTransactionAttached(handler, opts...)
}

func (l *Ledger) AttachTransaction(block *blocks.Block) (transactionMetadata mempool.TransactionMetadata, containsTransaction bool) {
	if transaction, hasTransaction := block.Transaction(); hasTransaction {
		transactionMetadata, err := l.memPool.AttachTransaction(transaction, block.ID())
		if err != nil {
			l.errorHandler(err)

			return nil, true
		}

		return transactionMetadata, true
	}

	return nil, false
}

func (l *Ledger) CommitSlot(index iotago.SlotIndex) (stateRoot iotago.Identifier, mutationRoot iotago.Identifier, accountRoot iotago.Identifier, err error) {
	ledgerIndex, err := l.utxoLedger.ReadLedgerIndex()
	if err != nil {
		return iotago.Identifier{}, iotago.Identifier{}, iotago.Identifier{}, err
	}

	if index != ledgerIndex+1 {
		panic(ierrors.Errorf("there is a gap in the ledgerstate %d vs %d", ledgerIndex, index))
	}

	stateDiff := l.memPool.StateDiff(index)

	// collect outputs and allotments from the "uncompacted" stateDiff
	// outputs need to be processed in the "uncompacted" version of the state diff, as we need to be able to store
	// and retrieve intermediate outputs to show to the user
	spends, outputs, accountDiffs, err := l.processStateDiffTransactions(stateDiff)
	if err != nil {
		return iotago.Identifier{}, iotago.Identifier{}, iotago.Identifier{}, ierrors.Errorf("failed to process state diff transactions in slot %d: %w", index, err)
	}

	// Now we process the collected account changes, for that we consume the "compacted" state diff to get the overall
	// account changes at UTXO level without needing to worry about multiple spends of the same account in the same slot,
	// we only care about the initial account output to be consumed and the final account output to be created.
	// output side
	createdAccounts, consumedAccounts, destroyedAccounts, err := l.processCreatedAndConsumedAccountOutputs(stateDiff, accountDiffs)
	if err != nil {
		return iotago.Identifier{}, iotago.Identifier{}, iotago.Identifier{}, ierrors.Errorf("failed to process outputs consumed and created in slot %d: %w", index, err)
	}

	l.prepareAccountDiffs(accountDiffs, index, consumedAccounts, createdAccounts)

	// Commit the changes
	// Update the mana manager's cache
	l.manaManager.ApplyDiff(index, destroyedAccounts, createdAccounts)

	// Update the UTXO ledger
	if err = l.utxoLedger.ApplyDiff(index, outputs, spends); err != nil {
		return iotago.Identifier{}, iotago.Identifier{}, iotago.Identifier{}, ierrors.Errorf("failed to apply diff to UTXO ledger for index %d: %w", index, err)
	}

	// Update the Accounts ledger
	if err = l.accountsLedger.ApplyDiff(index, accountDiffs, destroyedAccounts); err != nil {
		return iotago.Identifier{}, iotago.Identifier{}, iotago.Identifier{}, ierrors.Errorf("failed to apply diff to Accounts ledger for index %d: %w", index, err)
	}

	// Mark each transaction as committed so the mempool can evict it
	stateDiff.ExecutedTransactions().ForEach(func(_ iotago.TransactionID, tx mempool.TransactionMetadata) bool {
		tx.Commit()
		return true
	})

	return l.utxoLedger.StateTreeRoot(), iotago.Identifier(stateDiff.Mutations().Root()), l.accountsLedger.AccountsTreeRoot(), nil
}

func (l *Ledger) AddAccount(output *utxoledger.Output) error {
	return l.accountsLedger.AddAccount(output)
}

func (l *Ledger) AddUnspentOutput(unspentOutput *utxoledger.Output) error {
	return l.utxoLedger.AddUnspentOutput(unspentOutput)
}

func (l *Ledger) BlockAccepted(block *blocks.Block) {
	if _, hasTransaction := block.Transaction(); hasTransaction {
		l.memPool.MarkAttachmentIncluded(block.ID())
	}
}

func (l *Ledger) Account(accountID iotago.AccountID, targetIndex iotago.SlotIndex) (accountData *accounts.AccountData, exists bool, err error) {
	return l.accountsLedger.Account(accountID, targetIndex)
}

func (l *Ledger) Output(stateRef iotago.IndexedUTXOReferencer) (*utxoledger.Output, error) {
	stateWithMetadata, err := l.memPool.StateMetadata(stateRef)
	if err != nil {
		return nil, err
	}

	switch castState := stateWithMetadata.State().(type) {
	case *utxoledger.Output:
		return castState, nil
	case *ExecutionOutput:
		txWithMetadata, exists := l.memPool.TransactionMetadata(stateRef.Ref().TransactionID())
		if !exists {
			return nil, errors.Wrapf(ErrTransactionMetadataNotFOund, "error in getting output for %v", stateWithMetadata.ID())
		}

		earliestAttachment := txWithMetadata.EarliestIncludedAttachment()

		tx, ok := txWithMetadata.Transaction().(*iotago.Transaction)
		if !ok {
			return nil, ErrUnexpectedUnderlyingType
		}

		return utxoledger.CreateOutput(l.apiProvider, stateWithMetadata.State().OutputID(), earliestAttachment, earliestAttachment.Index(), tx.Essence.CreationTime, stateWithMetadata.State().Output()), nil
	default:
		panic("unexpected State type")
	}
}

func (l *Ledger) IsOutputUnspent(outputID iotago.OutputID) (bool, error) {
	return l.utxoLedger.IsOutputIDUnspentWithoutLocking(outputID)
}

func (l *Ledger) Spent(outputID iotago.OutputID) (*utxoledger.Spent, error) {
	return l.utxoLedger.ReadSpentForOutputIDWithoutLocking(outputID)
}

func (l *Ledger) StateDiffs(index iotago.SlotIndex) (*utxoledger.SlotDiff, error) {
	return l.utxoLedger.SlotDiffWithoutLocking(index)
}

func (l *Ledger) TransactionMetadata(transactionID iotago.TransactionID) (mempool.TransactionMetadata, bool) {
	return l.memPool.TransactionMetadata(transactionID)
}

func (l *Ledger) TransactionMetadataByAttachment(blockID iotago.BlockID) (mempool.TransactionMetadata, bool) {
	return l.memPool.TransactionMetadataByAttachment(blockID)
}

func (l *Ledger) ConflictDAG() conflictdag.ConflictDAG[iotago.TransactionID, iotago.OutputID, ledger.BlockVoteRank] {
	return l.conflictDAG
}

func (l *Ledger) MemPool() mempool.MemPool[ledger.BlockVoteRank] {
	return l.memPool
}

func (l *Ledger) Import(reader io.ReadSeeker) error {
	if err := l.utxoLedger.Import(reader); err != nil {
		return ierrors.Wrap(err, "failed to import utxoLedger")
	}

	if err := l.accountsLedger.Import(reader); err != nil {
		return ierrors.Wrap(err, "failed to import accountsLedger")
	}

	return nil
}

func (l *Ledger) Export(writer io.WriteSeeker, targetIndex iotago.SlotIndex) error {
	if err := l.utxoLedger.Export(writer, targetIndex); err != nil {
		return ierrors.Wrap(err, "failed to export utxoLedger")
	}

	if err := l.accountsLedger.Export(writer, targetIndex); err != nil {
		return ierrors.Wrap(err, "failed to export accountsLedger")
	}

	return nil
}

func (l *Ledger) Shutdown() {
	l.TriggerStopped()
	l.conflictDAG.Shutdown()
}

// Process the collected account changes. The consumedAccounts and createdAccounts maps only contain outputs with a
// BIC feature, so allotments made to account without a BIC feature are not tracked here, and they are burned as a result.
// There are 3 possible cases:
// 1. The account was only consumed but not created in this slot, therefore, it is marked as destroyed, and its latest
// state is stored as diff to allow a rollback.
// 2. The account was consumed and created in the same slot, the account was transitioned, and we have to store the
// changes in the diff.
// 3. The account was only created in this slot, in this case we need to track the output's values as the diff.
func (l *Ledger) prepareAccountDiffs(accountDiffs map[iotago.AccountID]*prunable.AccountDiff, index iotago.SlotIndex, consumedAccounts map[iotago.AccountID]*utxoledger.Output, createdAccounts map[iotago.AccountID]*utxoledger.Output) {
	for consumedAccountID, consumedOutput := range consumedAccounts {
		// We might have had an allotment on this account, and the diff already exists
		accountDiff := getAccountDiff(accountDiffs, consumedAccountID)

		// Obtain account state at the current latest committed slot, which is index-1
		accountData, exists, err := l.accountsLedger.Account(consumedAccountID, index-1)
		if err != nil {
			panic(ierrors.Errorf("error loading account %s in slot %d: %w", consumedAccountID, index-1, err))
		}
		if !exists {
			panic(ierrors.Errorf("could not find destroyed account %s in slot %d", consumedAccountID, index-1))
		}

		// case 1. the account was destroyed, the diff will be created inside accountLedger on account deletion
		// case 2. the account was transitioned, fill in the diff with the delta information
		// Change and PreviousUpdatedTime are either 0 if we did not have an allotment for this account, or we already
		// have some values from the allotment, so no need to set them explicitly.
		createdOutput, accountTransitioned := createdAccounts[consumedAccountID]
		if !accountTransitioned {
			// case 1.
			continue
		}
		accountDiff.NewOutputID = createdOutput.OutputID()
		accountDiff.PreviousOutputID = consumedOutput.OutputID()

		oldPubKeysSet := accountData.PubKeys
		newPubKeysSet := advancedset.New[ed25519.PublicKey]()
		for _, pubKey := range createdOutput.Output().FeatureSet().BlockIssuer().BlockIssuerKeys {
			newPubKeysSet.Add(ed25519.PublicKey(pubKey))
		}

		// Add public keys that are not in the old set
		accountDiff.PubKeysAdded = newPubKeysSet.Filter(func(key ed25519.PublicKey) bool {
			return !oldPubKeysSet.Has(key)
		}).Slice()

		// Remove the keys that are not in the new set
		accountDiff.PubKeysRemoved = oldPubKeysSet.Filter(func(key ed25519.PublicKey) bool {
			return !newPubKeysSet.Has(key)
		}).Slice()

		if stakingFeature := createdOutput.Output().FeatureSet().Staking(); stakingFeature != nil {
			// staking feature is created or updated - create the diff between the account data and new account
			accountDiff.ValidatorStakeChange = int64(stakingFeature.StakedAmount) - int64(accountData.ValidatorStake)
			accountDiff.StakeEndEpochChange = int64(stakingFeature.EndEpoch) - int64(accountData.StakeEndEpoch)
			accountDiff.FixedCostChange = int64(stakingFeature.FixedCost) - int64(accountData.FixedCost)
		} else if consumedOutput.Output().FeatureSet().Staking() != nil {
			// staking feature was removed from an account
			accountDiff.ValidatorStakeChange = -int64(accountData.ValidatorStake)
			accountDiff.StakeEndEpochChange = -int64(accountData.StakeEndEpoch)
			accountDiff.FixedCostChange = -int64(accountData.FixedCost)
		}
	}

	// case 3. the account was created, fill in the diff with the information of the created output.
	for createdAccountID, createdOutput := range createdAccounts {
		// If it is also consumed, we are in case 2 that was handled above.
		if _, exists := consumedAccounts[createdAccountID]; exists {
			continue
		}

		// We might have had an allotment on this account, and the diff already exists
		accountDiff := getAccountDiff(accountDiffs, createdAccountID)

		// Change and PreviousUpdatedTime are either 0 if we did not have an allotment for this account, or we already
		// have some values from the allotment, so no need to set them explicitly.
		accountDiff.NewOutputID = createdOutput.OutputID()
		accountDiff.PreviousOutputID = iotago.EmptyOutputID
		accountDiff.PubKeysAdded = lo.Map(createdOutput.Output().FeatureSet().BlockIssuer().BlockIssuerKeys, func(pk cryptoed25519.PublicKey) ed25519.PublicKey { return ed25519.PublicKey(pk) })

		if stakingFeature := createdOutput.Output().FeatureSet().Staking(); stakingFeature != nil {
			accountDiff.ValidatorStakeChange = int64(stakingFeature.StakedAmount)
			accountDiff.StakeEndEpochChange = int64(stakingFeature.EndEpoch)
			accountDiff.FixedCostChange = int64(stakingFeature.FixedCost)
		}
	}
}

func (l *Ledger) processCreatedAndConsumedAccountOutputs(stateDiff mempool.StateDiff, accountDiffs map[iotago.AccountID]*prunable.AccountDiff) (createdAccounts map[iotago.AccountID]*utxoledger.Output, consumedAccounts map[iotago.AccountID]*utxoledger.Output, destroyedAccounts *advancedset.AdvancedSet[iotago.AccountID], err error) {
	createdAccounts = make(map[iotago.AccountID]*utxoledger.Output)
	consumedAccounts = make(map[iotago.AccountID]*utxoledger.Output)
	destroyedAccounts = advancedset.New[iotago.AccountID]()

	createdAccountDelegation := make(map[iotago.ChainID]*iotago.DelegationOutput)

	stateDiff.CreatedStates().ForEachKey(func(outputID iotago.OutputID) bool {
		createdOutput, errOutput := l.Output(outputID.UTXOInput())
		if errOutput != nil {
			err = ierrors.Errorf("failed to retrieve output %s: %w", outputID, errOutput)
			return false
		}

		switch createdOutput.OutputType() {
		case iotago.OutputAccount:
			createdAccount, _ := createdOutput.Output().(*iotago.AccountOutput)

			// if we create an account that doesn't have a block issuer feature or staking, we don't need to track the changes.
			// the VM needs to make sure that no staking feature is created, if there was no block issuer feature.
			// TODO: do we even need to check for staking feature here if we require BlockIssuer with staking?
			if createdAccount.FeatureSet().BlockIssuer() == nil && createdAccount.FeatureSet().Staking() == nil {
				return true
			}

			accountID := createdAccount.AccountID
			if accountID.Empty() {
				accountID = iotago.AccountIDFromOutputID(outputID)
			}

			createdAccounts[accountID] = createdOutput

		case iotago.OutputDelegation:
			// the delegation output was created => determine later if we need to add the stake to the validator
			delegation, _ := createdOutput.Output().(*iotago.DelegationOutput)
			createdAccountDelegation[delegation.DelegationID] = delegation
		}

		return true
	})

	if err != nil {
		return nil, nil, nil, ierrors.Errorf("error while processing created states: %w", err)
	}

	// input side
	stateDiff.DestroyedStates().ForEachKey(func(outputID iotago.OutputID) bool {
		spentOutput, errOutput := l.Output(outputID.UTXOInput())
		if errOutput != nil {
			err = ierrors.Errorf("failed to retrieve output %s: %w", outputID, errOutput)
			return false
		}

		switch spentOutput.OutputType() {
		case iotago.OutputAccount:
			consumedAccount, _ := spentOutput.Output().(*iotago.AccountOutput)
			// if we transition / destroy an account that doesn't have a block issuer feature or staking, we don't need to track the changes.
			// TODO: do we even need to check for staking feature here if we require BlockIssuer with staking?
			if consumedAccount.FeatureSet().BlockIssuer() == nil && consumedAccount.FeatureSet().Staking() == nil {
				return true
			}
			consumedAccounts[consumedAccount.AccountID] = spentOutput

			// if we have consumed accounts that are not created in the same slot, we need to track them as destroyed
			if _, exists := createdAccounts[consumedAccount.AccountID]; !exists {
				destroyedAccounts.Add(consumedAccount.AccountID)
			}

		case iotago.OutputDelegation:
			delegationOutput, _ := spentOutput.Output().(*iotago.DelegationOutput)

			// TODO: do we have a testcase that checks transitioning a delegation output twice in the same slot?
			if _, createdDelegationExists := createdAccountDelegation[delegationOutput.DelegationID]; createdDelegationExists {
				// the delegation output was created and destroyed in the same slot => do not track the delegation as newly created
				delete(createdAccountDelegation, delegationOutput.DelegationID)
			} else {
				// the delegation output was destroyed => subtract the stake from the validator account
				accountDiff := getAccountDiff(accountDiffs, delegationOutput.ValidatorID)
				accountDiff.DelegationStakeChange -= int64(delegationOutput.DelegatedAmount)
			}
		}

		return true
	})

	for _, delegationOutput := range createdAccountDelegation {
		// the delegation output was newly created and not transitioned/destroyed => add the stake to the validator account
		accountDiff := getAccountDiff(accountDiffs, delegationOutput.ValidatorID)
		accountDiff.DelegationStakeChange += int64(delegationOutput.DelegatedAmount)
	}

	if err != nil {
		return nil, nil, nil, ierrors.Errorf("error while processing created states: %w", err)
	}

	return createdAccounts, consumedAccounts, destroyedAccounts, nil
}

func (l *Ledger) processStateDiffTransactions(stateDiff mempool.StateDiff) (spends utxoledger.Spents, outputs utxoledger.Outputs, accountDiffs map[iotago.AccountID]*prunable.AccountDiff, err error) {
	accountDiffs = make(map[iotago.AccountID]*prunable.AccountDiff)

	stateDiff.ExecutedTransactions().ForEach(func(txID iotago.TransactionID, txWithMeta mempool.TransactionMetadata) bool {
		tx, ok := txWithMeta.Transaction().(*iotago.Transaction)
		if !ok {
			err = ErrUnexpectedUnderlyingType
			return false
		}
		txCreationTime := tx.Essence.CreationTime

		inputRefs, errInput := tx.Inputs()
		if errInput != nil {
			err = ierrors.Errorf("failed to retrieve inputs of %s: %w", txID, errInput)
			return false
		}

		// process outputs
		{
			// input side
			for _, inputRef := range inputRefs {
				inputState, outputErr := l.Output(inputRef)
				if outputErr != nil {
					err = ierrors.Errorf("failed to retrieve outputs of %s: %w", txID, errInput)
					return false
				}

				spend := utxoledger.NewSpent(inputState, txWithMeta.ID(), stateDiff.Index())
				spends = append(spends, spend)
			}

			// output side
			txWithMeta.Outputs().Range(func(stateMetadata mempool.StateMetadata) {
				output := utxoledger.CreateOutput(l.apiProvider, stateMetadata.State().OutputID(), txWithMeta.EarliestIncludedAttachment(), stateDiff.Index(), txCreationTime, stateMetadata.State().Output())
				outputs = append(outputs, output)
			})
		}

		// process allotments
		{
			for _, allotment := range tx.Essence.Allotments {
				// in case it didn't exist, allotments won't change the outputID of the Account,
				// so the diff defaults to empty new and previous outputIDs
				accountDiff := getAccountDiff(accountDiffs, allotment.AccountID)

				accountData, exists, accountErr := l.accountsLedger.Account(allotment.AccountID, stateDiff.Index()-1)
				if accountErr != nil {
					panic(ierrors.Errorf("error loading account %s in slot %d: %w", allotment.AccountID, stateDiff.Index()-1, accountErr))
				}
				// if the account does not exist in our AccountsLedger it means it doesn't have a BIC feature, so
				// we burn this allotment.
				if !exists {
					continue
				}

				accountDiff.BICChange += iotago.BlockIssuanceCredits(allotment.Value)
				accountDiff.PreviousUpdatedTime = accountData.Credits.UpdateTime

				// we are not transitioning the allotted account, so the new and previous outputIDs are the same
				accountDiff.NewOutputID = accountData.OutputID
				accountDiff.PreviousOutputID = accountData.OutputID
			}
		}

		return true
	})

	return spends, outputs, accountDiffs, nil
}

func (l *Ledger) resolveAccountOutput(accountID iotago.AccountID, slotIndex iotago.SlotIndex) (*utxoledger.Output, error) {
	accountMetadata, _, err := l.accountsLedger.Account(accountID, slotIndex)
	if err != nil {
		return nil, ierrors.Errorf("could not get account information for account %s in slot %d: %w", accountID, slotIndex, err)
	}

	l.utxoLedger.ReadLockLedger()
	defer l.utxoLedger.ReadUnlockLedger()

	isUnspent, err := l.utxoLedger.IsOutputIDUnspentWithoutLocking(accountMetadata.OutputID)
	if err != nil {
		return nil, ierrors.Errorf("error while checking account output %s is unspent: %w", accountMetadata.OutputID, err)
	}
	if !isUnspent {
		return nil, ierrors.Errorf("unspent account output %s not found: %w", accountMetadata.OutputID, mempool.ErrStateNotFound)
	}

	accountOutput, err := l.utxoLedger.ReadOutputByOutputIDWithoutLocking(accountMetadata.OutputID)
	if err != nil {
		return nil, ierrors.Errorf("error while retrieving account output %s: %w", accountMetadata.OutputID, err)
	}

	return accountOutput, nil
}

func (l *Ledger) resolveState(stateRef iotago.IndexedUTXOReferencer) *promise.Promise[mempool.State] {
	p := promise.New[mempool.State]()

	l.utxoLedger.ReadLockLedger()
	defer l.utxoLedger.ReadUnlockLedger()

	isUnspent, err := l.utxoLedger.IsOutputIDUnspentWithoutLocking(stateRef.Ref())
	if err != nil {
		p.Reject(ierrors.Errorf("error while retrieving output %s: %w", stateRef.Ref(), err))
	}

	if !isUnspent {
		p.Reject(ierrors.Errorf("unspent output %s not found: %w", stateRef.Ref(), mempool.ErrStateNotFound))
	}

	// possible to cast `stateRef` to more specialized interfaces here, e.g. for DustOutput
	output, err := l.utxoLedger.ReadOutputByOutputIDWithoutLocking(stateRef.Ref())

	if err != nil {
		p.Reject(ierrors.Errorf("output %s not found: %w", stateRef.Ref(), mempool.ErrStateNotFound))
	} else {
		p.Resolve(output)
	}

	return p
}

func (l *Ledger) blockPreAccepted(block *blocks.Block) {
	voteRank := ledger.NewBlockVoteRank(block.ID(), block.ProtocolBlock().IssuingTime)

	seat, exists := l.sybilProtection.SeatManager().Committee(block.ID().Index()).GetSeat(block.ProtocolBlock().IssuerID)
	if !exists {
		return
	}

	if err := l.conflictDAG.CastVotes(vote.NewVote(seat, voteRank), block.ConflictIDs()); err != nil {
		// TODO: here we need to check what kind of error and potentially mark the block as invalid.
		//  Do we track witness weight of invalid blocks?
		l.errorHandler(ierrors.Wrapf(err, "failed to cast votes for block %s", block.ID()))
	}
}

func getAccountDiff(accountDiffs map[iotago.AccountID]*prunable.AccountDiff, accountID iotago.AccountID) *prunable.AccountDiff {
	accountDiff, exists := accountDiffs[accountID]
	if !exists {
		// initialize the account diff because it didn't exist before
		accountDiff = prunable.NewAccountDiff()
		accountDiffs[accountID] = accountDiff
	}

	return accountDiff
}<|MERGE_RESOLUTION|>--- conflicted
+++ resolved
@@ -31,14 +31,10 @@
 	iotago "github.com/iotaledger/iota.go/v4"
 )
 
-<<<<<<< HEAD
 var (
-	ErrUnexpectedUnderlyingType    = errors.New("unexpected underlying type provided by the interface")
-	ErrTransactionMetadataNotFOund = errors.New("TransactionMetadata not found")
+	ErrUnexpectedUnderlyingType    = ierrors.New("unexpected underlying type provided by the interface")
+	ErrTransactionMetadataNotFOund = ierrors.New("TransactionMetadata not found")
 )
-=======
-var ErrUnexpectedUnderlyingType = ierrors.New("unexpected underlying type provided by the interface")
->>>>>>> 2ceb8142
 
 type Ledger struct {
 	events *ledger.Events
