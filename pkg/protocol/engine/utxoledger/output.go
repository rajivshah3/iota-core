--- conflicted
+++ resolved
@@ -135,13 +135,8 @@
 	return o
 }
 
-<<<<<<< HEAD
 func NewOutput(apiProvider iotago.APIProvider, blockID iotago.BlockID, slotBooked iotago.SlotIndex, transaction *iotago.Transaction, index uint16) (*Output, error) {
-	txID, err := transaction.ID(apiProvider.APIForSlot(blockID.Index()))
-=======
-func NewOutput(apiProvider iotago.APIProvider, blockID iotago.BlockID, slotIndexBooked iotago.SlotIndex, transaction *iotago.Transaction, index uint16) (*Output, error) {
 	txID, err := transaction.ID()
->>>>>>> d4aa80b7
 	if err != nil {
 		return nil, err
 	}
