--- conflicted
+++ resolved
@@ -75,13 +75,8 @@
 			GenesisUnixTimestamp:  uint32(time.Now().Truncate(10*time.Second).Unix() - 10*100), // start 100 slots in the past at an even number.
 			SlotDurationInSeconds: 10,
 		},
-<<<<<<< HEAD
-		optsWaitFor: 3 * time.Second,
-		optsTick:    10 * time.Millisecond,
-=======
 		optsWaitFor: durationFromEnvOrDefault(5*time.Second, "CI_UNIT_TESTS_WAIT_FOR"),
 		optsTick:    durationFromEnvOrDefault(2*time.Millisecond, "CI_UNIT_TESTS_TICK"),
->>>>>>> 3c87a072
 	}, opts, func(t *TestSuite) {
 		genesisBlock := blocks.NewRootBlock(iotago.EmptyBlockID(), iotago.NewEmptyCommitment().MustID(), time.Unix(int64(t.ProtocolParameters.GenesisUnixTimestamp), 0))
 		t.RegisterBlock("Genesis", genesisBlock)
