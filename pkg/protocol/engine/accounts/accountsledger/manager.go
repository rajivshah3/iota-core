package accountsledger

import (
	"github.com/iotaledger/hive.go/ads"
	"github.com/iotaledger/hive.go/core/memstorage"
	"github.com/iotaledger/hive.go/core/safemath"
	"github.com/iotaledger/hive.go/ds"
	"github.com/iotaledger/hive.go/ds/shrinkingmap"
	"github.com/iotaledger/hive.go/ierrors"
	"github.com/iotaledger/hive.go/kvstore"
	"github.com/iotaledger/hive.go/runtime/module"
	"github.com/iotaledger/hive.go/runtime/options"
	"github.com/iotaledger/hive.go/runtime/syncutils"
	"github.com/iotaledger/iota-core/pkg/model"
	"github.com/iotaledger/iota-core/pkg/protocol/engine/accounts"
	"github.com/iotaledger/iota-core/pkg/protocol/engine/blocks"
	"github.com/iotaledger/iota-core/pkg/protocol/engine/utxoledger"
	"github.com/iotaledger/iota-core/pkg/storage/prunable/slotstore"
	iotago "github.com/iotaledger/iota.go/v4"
	"github.com/iotaledger/iota.go/v4/api"
)

// Manager is a Block Issuer Credits module responsible for tracking block issuance credit balances.
type Manager struct {
	apiProvider api.Provider
	// blockBurns keep tracks of the block issues up to the LatestCommittedSlot. They are used to deduct the burned
	// amount from the account's credits upon slot commitment.
	blockBurns *shrinkingmap.ShrinkingMap[iotago.SlotIndex, ds.Set[iotago.BlockID]]

	// latestSupportedVersionSignals keep tracks of the latest supported protocol versions supported by validators.
	latestSupportedVersionSignals *memstorage.IndexedStorage[iotago.SlotIndex, iotago.AccountID, *prunable.SignaledBlock]

	// latestCommittedSlot is where the Account tree is kept at.
	latestCommittedSlot iotago.SlotIndex

	// accountsTree represents the Block Issuer data vector for all registered accounts that have a block issuer feature
	// at the latest committed slot, it is updated on the slot commitment.
	accountsTree ads.Map[iotago.AccountID, *accounts.AccountData]

	// TODO: add in memory shrink version of the slot diffs
	// slot diffs for the Account between [LatestCommittedSlot - MCA, LatestCommittedSlot].
	slotDiff func(iotago.SlotIndex) (*slotstore.AccountDiffs, error)

	// block is a function that returns a block from the cache or from the database.
	block func(id iotago.BlockID) (*blocks.Block, bool)

	mutex syncutils.RWMutex

	module.Module
}

func New(
	apiProvider api.Provider,
	blockFunc func(id iotago.BlockID) (*blocks.Block, bool),
	slotDiffFunc func(iotago.SlotIndex) (*slotstore.AccountDiffs, error),
	accountsStore kvstore.KVStore,
) *Manager {
	return &Manager{
		apiProvider:                   apiProvider,
		blockBurns:                    shrinkingmap.New[iotago.SlotIndex, ds.Set[iotago.BlockID]](),
		latestSupportedVersionSignals: memstorage.NewIndexedStorage[iotago.SlotIndex, iotago.AccountID, *prunable.SignaledBlock](),
		accountsTree: ads.NewMap(accountsStore,
			iotago.Identifier.Bytes,
			iotago.IdentifierFromBytes,
			(*accounts.AccountData).Bytes,
			func(bytes []byte) (object *accounts.AccountData, consumed int, err error) {
				a := new(accounts.AccountData)
				consumed, err = a.FromBytes(bytes)

				return a, consumed, err
			}),
		block:    blockFunc,
		slotDiff: slotDiffFunc,
	}
}

func (m *Manager) Shutdown() {
	m.TriggerStopped()
}

func (m *Manager) SetLatestCommittedSlot(index iotago.SlotIndex) {
	m.mutex.Lock()
	defer m.mutex.Unlock()

	m.latestCommittedSlot = index
}

// TrackBlock adds the block to the blockBurns set to deduct the burn from credits upon slot commitment and updates latest supported version of a validator block.
func (m *Manager) TrackBlock(block *blocks.Block) {
	m.mutex.RLock()
	defer m.mutex.RUnlock()

	set, _ := m.blockBurns.GetOrCreate(block.ID().Index(), func() ds.Set[iotago.BlockID] {
		return ds.NewSet[iotago.BlockID]()
	})
	set.Add(block.ID())

	if validationBlock, isValidationBlock := block.ValidationBlock(); isValidationBlock {
		newSignaledBlock := prunable.NewSignaledBlock(block.ID(), block.ProtocolBlock(), validationBlock)

		m.latestSupportedVersionSignals.Get(block.ID().Index(), true).Compute(block.ProtocolBlock().IssuerID, func(currentValue *prunable.SignaledBlock, exists bool) *prunable.SignaledBlock {
			if !exists {
				return newSignaledBlock
			}

			if newSignaledBlock.Compare(currentValue) == 1 {
				return newSignaledBlock
			}

			return currentValue
		})
	}
}

func (m *Manager) LoadSlotDiff(index iotago.SlotIndex, accountID iotago.AccountID) (*model.AccountDiff, bool, error) {
	s, err := m.slotDiff(index)
	if err != nil {
		return nil, false, ierrors.Errorf("slot %d already pruned", index)
	}

	accDiff, destroyed, err := s.Load(accountID)
	if err != nil {
		return nil, false, ierrors.Wrapf(err, "failed to load slot diff for account %s", accountID)
	}

	return accDiff, destroyed, nil
}

// AccountsTreeRoot returns the root of the Account tree with all the account ledger data.
func (m *Manager) AccountsTreeRoot() iotago.Identifier {
	m.mutex.RLock()
	defer m.mutex.RUnlock()

	return iotago.Identifier(m.accountsTree.Root())
}

// ApplyDiff applies the given accountDiff to the Account tree.
func (m *Manager) ApplyDiff(
	slotIndex iotago.SlotIndex,
	rmc iotago.Mana,
	accountDiffs map[iotago.AccountID]*model.AccountDiff,
	destroyedAccounts ds.Set[iotago.AccountID],
) error {
	m.mutex.Lock()
	defer m.mutex.Unlock()

	// sanity-check if the slotIndex is the next slot to commit
	if slotIndex != m.latestCommittedSlot+1 {
		return ierrors.Errorf("cannot apply the next diff, there is a gap in committed slots, account vector index: %d, slot to commit: %d", m.latestCommittedSlot, slotIndex)
	}

	// load blocks burned in this slot
	if err := m.updateSlotDiffWithBurns(slotIndex, accountDiffs, rmc); err != nil {
		return ierrors.Wrap(err, "could not update slot diff with burns")
	}

	if err := m.updateSlotDiffWithVersionSignals(slotIndex, accountDiffs); err != nil {
		return ierrors.Wrap(err, "could not update slot diff latest version signals")
	}

	for accountID := range accountDiffs {
		destroyed := destroyedAccounts.Has(accountID)
		if destroyed {
			reconstructedAccountDiff, err := m.preserveDestroyedAccountData(accountID)
			if err != nil {
				return ierrors.Wrapf(err, "could not preserve destroyed account data for account %s", accountID)
			}

			accountDiffs[accountID] = reconstructedAccountDiff
		}
	}

	// committing the tree will modify the accountDiffs to take into account the decayed credits
	if err := m.commitAccountTree(slotIndex, accountDiffs, destroyedAccounts); err != nil {
		return ierrors.Wrap(err, "could not commit account tree")
	}

	for accountID, accountDiff := range accountDiffs {
		s, err := m.slotDiff(slotIndex)
		if err != nil {
			return ierrors.Wrapf(err, "could not load slot diff for slot %d", slotIndex)
		}

		err = s.Store(accountID, accountDiff, destroyedAccounts.Has(accountID))
		if err != nil {
			return ierrors.Wrapf(err, "could not store diff to slot %d", slotIndex)
		}
	}

	// set the index where the tree is now at
	m.latestCommittedSlot = slotIndex

	m.evict(slotIndex - m.apiProvider.APIForSlot(slotIndex).ProtocolParameters().MaxCommittableAge() - 1)

	return nil
}

// Account loads the account's data at a specific slot index.
func (m *Manager) Account(accountID iotago.AccountID, targetIndex iotago.SlotIndex) (accountData *accounts.AccountData, exists bool, err error) {
	m.mutex.RLock()
	defer m.mutex.RUnlock()

	// if m.latestCommittedSlot < maxCommittableAge we should have all history
	maxCommittableAge := m.apiProvider.APIForSlot(targetIndex).ProtocolParameters().MaxCommittableAge()
	if m.latestCommittedSlot >= maxCommittableAge && targetIndex+maxCommittableAge < m.latestCommittedSlot {
		return nil, false, ierrors.Errorf("can't calculate account, target slot index older than allowed (%d<%d)", targetIndex, m.latestCommittedSlot-maxCommittableAge)
	}

	if targetIndex > m.latestCommittedSlot {
		return nil, false, ierrors.Errorf("can't retrieve account, slot %d is not committed yet, latest committed slot: %d", targetIndex, m.latestCommittedSlot)
	}

	// read initial account data at the latest committed slot
	loadedAccount, exists, err := m.accountsTree.Get(accountID)
	if err != nil {
		return nil, false, ierrors.Wrapf(err, "can't retrieve account, could not load account (%s) from accounts tree", accountID)
	}

	if !exists {
		loadedAccount = accounts.NewAccountData(accountID, accounts.WithCredits(accounts.NewBlockIssuanceCredits(0, targetIndex)))
	}

	wasDestroyed, err := m.rollbackAccountTo(loadedAccount, targetIndex)
	if err != nil {
		return nil, false, err
	}

	// account not present in the accountsTree, and it was not marked as destroyed in slots between targetIndex and latestCommittedSlot
	if !exists && !wasDestroyed {
		return nil, false, nil
	}

	return loadedAccount, true, nil
}

// PastAccounts loads the past accounts' data at a specific slot index.
func (m *Manager) PastAccounts(accountIDs iotago.AccountIDs, targetIndex iotago.SlotIndex) (pastAccounts map[iotago.AccountID]*accounts.AccountData, err error) {
	m.mutex.RLock()
	defer m.mutex.RUnlock()

	result := make(map[iotago.AccountID]*accounts.AccountData)

	for _, accountID := range accountIDs {
		// read initial account data at the latest committed slot
		loadedAccount, exists, err := m.accountsTree.Get(accountID)
		if err != nil {
			return nil, ierrors.Wrapf(err, "can't retrieve account, could not load account (%s) from accounts tree", accountID)
		}

		if !exists {
			loadedAccount = accounts.NewAccountData(accountID, accounts.WithCredits(accounts.NewBlockIssuanceCredits(0, targetIndex)))
		}
		wasDestroyed, err := m.rollbackAccountTo(loadedAccount, targetIndex)
		if err != nil {
			continue
		}

		// account not present in the accountsTree, and it was not marked as destroyed in slots between targetIndex and latestCommittedSlot
		if !exists && !wasDestroyed {
			continue
		}

		result[accountID] = loadedAccount
	}

	return result, nil
}

// AddAccount adds a new account to the Account tree, allotting to it the balance on the given output.
// The Account will be created associating the given output as the latest state of the account.
func (m *Manager) AddAccount(output *utxoledger.Output, blockIssuanceCredits iotago.BlockIssuanceCredits) error {
	m.mutex.Lock()
	defer m.mutex.Unlock()

	accountOutput, ok := output.Output().(*iotago.AccountOutput)
	if !ok {
		return ierrors.New("can't add account, output is not an account output")
	}

	var stakingOpts []options.Option[accounts.AccountData]
	if stakingFeature := accountOutput.FeatureSet().Staking(); stakingFeature != nil {
		stakingOpts = append(stakingOpts,
			accounts.WithValidatorStake(stakingFeature.StakedAmount),
			accounts.WithStakeEndEpoch(stakingFeature.EndEpoch),
			accounts.WithFixedCost(stakingFeature.FixedCost),
		)
	}

	accountData := accounts.NewAccountData(
		accountOutput.AccountID,
		append(
			stakingOpts,
			accounts.WithCredits(accounts.NewBlockIssuanceCredits(blockIssuanceCredits, m.latestCommittedSlot)),
			accounts.WithOutputID(output.OutputID()),
			accounts.WithPubKeys(accountOutput.FeatureSet().BlockIssuer().BlockIssuerKeys...),
			accounts.WithExpirySlot(accountOutput.FeatureSet().BlockIssuer().ExpirySlot),
		)...,
	)

	if err := m.accountsTree.Set(accountOutput.AccountID, accountData); err != nil {
		return ierrors.Wrapf(err, "can't add account, could not set account (%s) in accounts tree", accountOutput.AccountID)
	}

	if err := m.accountsTree.Commit(); err != nil {
		return ierrors.Wrapf(err, "can't add account (%s), could not commit accounts tree", accountOutput.AccountID)
	}

	return nil
}

func (m *Manager) rollbackAccountTo(accountData *accounts.AccountData, targetIndex iotago.SlotIndex) (wasDestroyed bool, err error) {
	// to reach targetIndex, we need to rollback diffs from the current latestCommittedSlot down to targetIndex + 1
	for diffIndex := m.latestCommittedSlot; diffIndex > targetIndex; diffIndex-- {
		diffStore, err := m.slotDiff(diffIndex)
		if err != nil {
			return false, ierrors.Errorf("can't retrieve account, could not find diff store for slot (%d)", diffIndex)
		}

		found, err := diffStore.Has(accountData.ID)
		if err != nil {
			return false, ierrors.Wrapf(err, "can't retrieve account, could not check if diff store for slot (%d) has account (%s)", diffIndex, accountData.ID)
		}

		// no changes for this account in this slot
		if !found {
			continue
		}

		diffChange, destroyed, err := diffStore.Load(accountData.ID)
		if err != nil {
			return false, ierrors.Wrapf(err, "can't retrieve account, could not load diff for account (%s) in slot (%d)", accountData.ID, diffIndex)
		}

		// update the account data with the diff
		accountData.Credits.Update(-diffChange.BICChange, diffChange.PreviousUpdatedTime)
		// update the expiry slot of the account if it was changed
		if diffChange.PreviousExpirySlot != diffChange.NewExpirySlot {
			accountData.ExpirySlot = diffChange.PreviousExpirySlot
		}
		// update the outputID only if the account got actually transitioned, not if it was only an allotment target
		if diffChange.PreviousOutputID != iotago.EmptyOutputID {
			accountData.OutputID = diffChange.PreviousOutputID
		}
		accountData.AddPublicKeys(diffChange.PubKeysRemoved...)
		accountData.RemovePublicKeys(diffChange.PubKeysAdded...)

		validatorStake, err := safemath.SafeSub(int64(accountData.ValidatorStake), diffChange.ValidatorStakeChange)
		if err != nil {
			return false, ierrors.Wrapf(err, "can't retrieve account, validator stake underflow for account (%s) in slot (%d): %d - %d", accountData.ID, diffIndex, accountData.ValidatorStake, diffChange.ValidatorStakeChange)
		}
		accountData.ValidatorStake = iotago.BaseToken(validatorStake)

		delegationStake, err := safemath.SafeSub(int64(accountData.DelegationStake), diffChange.DelegationStakeChange)
		if err != nil {
			return false, ierrors.Wrapf(err, "can't retrieve account, delegation stake underflow for account (%s) in slot (%d): %d - %d", accountData.ID, diffIndex, accountData.DelegationStake, diffChange.DelegationStakeChange)
		}
		accountData.DelegationStake = iotago.BaseToken(delegationStake)

		stakeEpochEnd, err := safemath.SafeSub(int64(accountData.StakeEndEpoch), diffChange.StakeEndEpochChange)
		if err != nil {
			return false, ierrors.Wrapf(err, "can't retrieve account, stake end epoch underflow for account (%s) in slot (%d): %d - %d", accountData.ID, diffIndex, accountData.StakeEndEpoch, diffChange.StakeEndEpochChange)
		}
		accountData.StakeEndEpoch = iotago.EpochIndex(stakeEpochEnd)

		fixedCost, err := safemath.SafeSub(int64(accountData.FixedCost), diffChange.FixedCostChange)
		if err != nil {
			return false, ierrors.Wrapf(err, "can't retrieve account, fixed cost underflow for account (%s) in slot (%d): %d - %d", accountData.ID, diffIndex, accountData.FixedCost, diffChange.FixedCostChange)
		}
		accountData.FixedCost = iotago.Mana(fixedCost)
		if diffChange.PrevLatestSupportedVersionAndHash != diffChange.NewLatestSupportedVersionAndHash {
			accountData.LatestSupportedProtocolVersionAndHash = diffChange.PrevLatestSupportedVersionAndHash
		}

		// collected to see if an account was destroyed between slotIndex and b.latestCommittedSlot index.
		wasDestroyed = wasDestroyed || destroyed
	}

	return wasDestroyed, nil
}

func (m *Manager) preserveDestroyedAccountData(accountID iotago.AccountID) (accountDiff *model.AccountDiff, err error) {
	// if any data is left on the account, we need to store in the diff, to be able to rollback
	accountData, exists, err := m.accountsTree.Get(accountID)
	if err != nil {
		return nil, ierrors.Wrapf(err, "can't retrieve account, could not load account (%s) from accounts tree", accountID)
	}

	if !exists {
		return nil, err
	}

	// it does not matter if there are any changes in this slot, as the account was destroyed anyway and the data was lost
	// we store the accountState in the form of a diff, so we can roll back to the previous state
	slotDiff := model.NewAccountDiff()
	slotDiff.BICChange = -accountData.Credits.Value
	slotDiff.NewExpirySlot = iotago.SlotIndex(0)
	slotDiff.PreviousExpirySlot = accountData.ExpirySlot
	slotDiff.NewOutputID = iotago.EmptyOutputID
	slotDiff.PreviousOutputID = accountData.OutputID
	slotDiff.PreviousUpdatedTime = accountData.Credits.UpdateTime
	slotDiff.PubKeysRemoved = accountData.PubKeys.ToSlice()

	slotDiff.ValidatorStakeChange = -int64(accountData.ValidatorStake)
	slotDiff.DelegationStakeChange = -int64(accountData.DelegationStake)
	slotDiff.StakeEndEpochChange = -int64(accountData.StakeEndEpoch)
	slotDiff.FixedCostChange = -int64(accountData.FixedCost)
	slotDiff.NewLatestSupportedVersionAndHash = iotago.VersionAndHash{}
	slotDiff.PrevLatestSupportedVersionAndHash = accountData.LatestSupportedProtocolVersionAndHash

	return slotDiff, err
}

func (m *Manager) computeBlockBurnsForSlot(slotIndex iotago.SlotIndex, rmc iotago.Mana) (burns map[iotago.AccountID]iotago.Mana, err error) {
	burns = make(map[iotago.AccountID]iotago.Mana)
	if set, exists := m.blockBurns.Get(slotIndex); exists {
		// Get RMC for this slot
		for it := set.Iterator(); it.HasNext(); {
			blockID := it.Next()
			block, blockLoaded := m.block(blockID)
			if !blockLoaded {
				return nil, ierrors.Errorf("cannot apply the new diff, block %s not found in the block cache", blockID)
			}
			if _, isBasicBlock := block.BasicBlock(); isBasicBlock {
				burns[block.ProtocolBlock().IssuerID] += iotago.Mana(block.WorkScore()) * rmc
			}
		}
	}

	return burns, nil
}

func (m *Manager) commitAccountTree(index iotago.SlotIndex, accountDiffChanges map[iotago.AccountID]*model.AccountDiff, destroyedAccounts ds.Set[iotago.AccountID]) error {
	// update the account tree to latestCommitted slot index
	for accountID, diffChange := range accountDiffChanges {
		// remove a destroyed account, no need to update with diffs
		if destroyedAccounts.Has(accountID) {
			if _, err := m.accountsTree.Delete(accountID); err != nil {
				return ierrors.Wrapf(err, "could not delete account (%s) from accounts tree", accountID)
			}

			continue
		}

		accountData, exists, err := m.accountsTree.Get(accountID)
		if err != nil {
			return ierrors.Wrapf(err, "can't retrieve account, could not load account (%s) from accounts tree", accountID)
		}

		if !exists {
			accountData = accounts.NewAccountData(accountID)
		}

		if diffChange.BICChange != 0 || !exists {
			// decay the credits to the current slot if the account exists
			if exists {
				decayedPreviousCredits, err := m.apiProvider.APIForSlot(index).ManaDecayProvider().ManaWithDecay(iotago.Mana(accountData.Credits.Value), accountData.Credits.UpdateTime, index)
				if err != nil {
					return ierrors.Wrapf(err, "can't retrieve account, could not decay credits for account (%s) in slot (%d)", accountData.ID, index)
				}

				// update the account data diff taking into account the decay, the modified diff will be stored in the calling
				// ApplyDiff function to be able to properly rollback the account to a previous slot.
				diffChange.BICChange -= accountData.Credits.Value - iotago.BlockIssuanceCredits(decayedPreviousCredits)
			}

			accountData.Credits.Update(diffChange.BICChange, index)
		}

		// update the expiry slot of the account if it changed
		if diffChange.PreviousExpirySlot != diffChange.NewExpirySlot {
			accountData.ExpirySlot = diffChange.NewExpirySlot
		}

		// update the outputID only if the account got actually transitioned, not if it was only an allotment target
		if diffChange.NewOutputID != iotago.EmptyOutputID {
			accountData.OutputID = diffChange.NewOutputID
		}

		accountData.AddPublicKeys(diffChange.PubKeysAdded...)
		accountData.RemovePublicKeys(diffChange.PubKeysRemoved...)

		validatorStake, err := safemath.SafeAdd(int64(accountData.ValidatorStake), diffChange.ValidatorStakeChange)
		if err != nil {
			return ierrors.Wrapf(err, "can't retrieve account, validator stake overflow for account (%s) in slot (%d): %d + %d", accountData.ID, index, accountData.ValidatorStake, diffChange.ValidatorStakeChange)
		}
		accountData.ValidatorStake = iotago.BaseToken(validatorStake)

		delegationStake, err := safemath.SafeAdd(int64(accountData.DelegationStake), diffChange.DelegationStakeChange)
		if err != nil {
			return ierrors.Wrapf(err, "can't retrieve account, delegation stake overflow for account (%s) in slot (%d): %d + %d", accountData.ID, index, accountData.DelegationStake, diffChange.DelegationStakeChange)
		}
		accountData.DelegationStake = iotago.BaseToken(delegationStake)

		stakeEndEpoch, err := safemath.SafeAdd(int64(accountData.StakeEndEpoch), diffChange.StakeEndEpochChange)
		if err != nil {
			return ierrors.Wrapf(err, "can't retrieve account, stake end epoch overflow for account (%s) in slot (%d): %d + %d", accountData.ID, index, accountData.StakeEndEpoch, diffChange.StakeEndEpochChange)
		}
		accountData.StakeEndEpoch = iotago.EpochIndex(stakeEndEpoch)

		fixedCost, err := safemath.SafeAdd(int64(accountData.FixedCost), diffChange.FixedCostChange)
		if err != nil {
			return ierrors.Wrapf(err, "can't retrieve account, validator fixed cost overflow for account (%s) in slot (%d): %d + %d", accountData.ID, index, accountData.FixedCost, diffChange.FixedCostChange)
		}
		accountData.FixedCost = iotago.Mana(fixedCost)

		if diffChange.PrevLatestSupportedVersionAndHash != diffChange.NewLatestSupportedVersionAndHash && accountData.LatestSupportedProtocolVersionAndHash.Version < diffChange.NewLatestSupportedVersionAndHash.Version {
			accountData.LatestSupportedProtocolVersionAndHash = diffChange.NewLatestSupportedVersionAndHash
		}

		if err := m.accountsTree.Set(accountID, accountData); err != nil {
			return ierrors.Wrapf(err, "could not set account (%s) in accounts tree", accountID)
		}
	}

	if err := m.accountsTree.Commit(); err != nil {
		return ierrors.Wrap(err, "could not commit account tree")
	}

	return nil
}

func (m *Manager) evict(index iotago.SlotIndex) {
	m.blockBurns.Delete(index)
	m.latestSupportedVersionSignals.Evict(index)
}

func (m *Manager) updateSlotDiffWithBurns(slotIndex iotago.SlotIndex, accountDiffs map[iotago.AccountID]*model.AccountDiff, rmc iotago.Mana) error {
	burns, err := m.computeBlockBurnsForSlot(slotIndex, rmc)
	if err != nil {
		return ierrors.Wrap(err, "could not create block burns for slot")
	}
	for id, burn := range burns {
		accountDiff, exists := accountDiffs[id]
		if !exists {
<<<<<<< HEAD
			accountDiff = prunable.NewAccountDiff()
=======
			accountDiff = model.NewAccountDiff()
			accountDiffs[id] = accountDiff
>>>>>>> 7b1a79d1
		}

		accountDiff.BICChange -= iotago.BlockIssuanceCredits(burn)
		accountDiffs[id] = accountDiff
	}

	return nil
}

func (m *Manager) updateSlotDiffWithVersionSignals(slotIndex iotago.SlotIndex, accountDiffs map[iotago.AccountID]*prunable.AccountDiff) error {
	signalsStorage := m.latestSupportedVersionSignals.Get(slotIndex)
	if signalsStorage == nil {
		return nil
	}

	for id, signaledBlock := range signalsStorage.AsMap() {
		accountData, exists, err := m.accountsTree.Get(id)
		if err != nil {
			return ierrors.Wrapf(err, "can't retrieve account, could not load account (%s) from accounts tree", id)
		}

		if !exists {
			accountData = accounts.NewAccountData(id)
		}

		accountDiff, exists := accountDiffs[id]
		if !exists {
			accountDiff = prunable.NewAccountDiff()
		}
		newVersionAndHash := iotago.VersionAndHash{
			Version: signaledBlock.HighestSupportedVersion,
			Hash:    signaledBlock.ProtocolParametersHash,
		}
		if accountData.LatestSupportedProtocolVersionAndHash != newVersionAndHash &&
			accountData.LatestSupportedProtocolVersionAndHash.Version < newVersionAndHash.Version {
			accountDiff.NewLatestSupportedVersionAndHash = newVersionAndHash
			accountDiff.PrevLatestSupportedVersionAndHash = accountData.LatestSupportedProtocolVersionAndHash
			accountDiffs[id] = accountDiff
		}
	}

	return nil
}<|MERGE_RESOLUTION|>--- conflicted
+++ resolved
@@ -28,7 +28,7 @@
 	blockBurns *shrinkingmap.ShrinkingMap[iotago.SlotIndex, ds.Set[iotago.BlockID]]
 
 	// latestSupportedVersionSignals keep tracks of the latest supported protocol versions supported by validators.
-	latestSupportedVersionSignals *memstorage.IndexedStorage[iotago.SlotIndex, iotago.AccountID, *prunable.SignaledBlock]
+	latestSupportedVersionSignals *memstorage.IndexedStorage[iotago.SlotIndex, iotago.AccountID, *model.SignaledBlock]
 
 	// latestCommittedSlot is where the Account tree is kept at.
 	latestCommittedSlot iotago.SlotIndex
@@ -58,7 +58,7 @@
 	return &Manager{
 		apiProvider:                   apiProvider,
 		blockBurns:                    shrinkingmap.New[iotago.SlotIndex, ds.Set[iotago.BlockID]](),
-		latestSupportedVersionSignals: memstorage.NewIndexedStorage[iotago.SlotIndex, iotago.AccountID, *prunable.SignaledBlock](),
+		latestSupportedVersionSignals: memstorage.NewIndexedStorage[iotago.SlotIndex, iotago.AccountID, *model.SignaledBlock](),
 		accountsTree: ads.NewMap(accountsStore,
 			iotago.Identifier.Bytes,
 			iotago.IdentifierFromBytes,
@@ -96,9 +96,9 @@
 	set.Add(block.ID())
 
 	if validationBlock, isValidationBlock := block.ValidationBlock(); isValidationBlock {
-		newSignaledBlock := prunable.NewSignaledBlock(block.ID(), block.ProtocolBlock(), validationBlock)
-
-		m.latestSupportedVersionSignals.Get(block.ID().Index(), true).Compute(block.ProtocolBlock().IssuerID, func(currentValue *prunable.SignaledBlock, exists bool) *prunable.SignaledBlock {
+		newSignaledBlock := model.NewSignaledBlock(block.ID(), block.ProtocolBlock(), validationBlock)
+
+		m.latestSupportedVersionSignals.Get(block.ID().Index(), true).Compute(block.ProtocolBlock().IssuerID, func(currentValue *model.SignaledBlock, exists bool) *model.SignaledBlock {
 			if !exists {
 				return newSignaledBlock
 			}
@@ -404,7 +404,7 @@
 	slotDiff.DelegationStakeChange = -int64(accountData.DelegationStake)
 	slotDiff.StakeEndEpochChange = -int64(accountData.StakeEndEpoch)
 	slotDiff.FixedCostChange = -int64(accountData.FixedCost)
-	slotDiff.NewLatestSupportedVersionAndHash = iotago.VersionAndHash{}
+	slotDiff.NewLatestSupportedVersionAndHash = model.VersionAndHash{}
 	slotDiff.PrevLatestSupportedVersionAndHash = accountData.LatestSupportedProtocolVersionAndHash
 
 	return slotDiff, err
@@ -532,12 +532,7 @@
 	for id, burn := range burns {
 		accountDiff, exists := accountDiffs[id]
 		if !exists {
-<<<<<<< HEAD
-			accountDiff = prunable.NewAccountDiff()
-=======
 			accountDiff = model.NewAccountDiff()
-			accountDiffs[id] = accountDiff
->>>>>>> 7b1a79d1
 		}
 
 		accountDiff.BICChange -= iotago.BlockIssuanceCredits(burn)
@@ -547,7 +542,7 @@
 	return nil
 }
 
-func (m *Manager) updateSlotDiffWithVersionSignals(slotIndex iotago.SlotIndex, accountDiffs map[iotago.AccountID]*prunable.AccountDiff) error {
+func (m *Manager) updateSlotDiffWithVersionSignals(slotIndex iotago.SlotIndex, accountDiffs map[iotago.AccountID]*model.AccountDiff) error {
 	signalsStorage := m.latestSupportedVersionSignals.Get(slotIndex)
 	if signalsStorage == nil {
 		return nil
@@ -565,9 +560,9 @@
 
 		accountDiff, exists := accountDiffs[id]
 		if !exists {
-			accountDiff = prunable.NewAccountDiff()
-		}
-		newVersionAndHash := iotago.VersionAndHash{
+			accountDiff = model.NewAccountDiff()
+		}
+		newVersionAndHash := model.VersionAndHash{
 			Version: signaledBlock.HighestSupportedVersion,
 			Hash:    signaledBlock.ProtocolParametersHash,
 		}
