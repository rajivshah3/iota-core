package performance

import (
	"math/bits"
	"time"

	"github.com/iotaledger/hive.go/ds"
	"github.com/iotaledger/hive.go/ierrors"
	"github.com/iotaledger/hive.go/kvstore"
	"github.com/iotaledger/hive.go/runtime/syncutils"
	"github.com/iotaledger/iota-core/pkg/core/account"
	"github.com/iotaledger/iota-core/pkg/model"
	"github.com/iotaledger/iota-core/pkg/protocol/engine/blocks"
	"github.com/iotaledger/iota-core/pkg/storage/prunable/epochstore"
	"github.com/iotaledger/iota-core/pkg/storage/prunable/slotstore"
	iotago "github.com/iotaledger/iota.go/v4"
	"github.com/iotaledger/iota.go/v4/api"
)

type Tracker struct {
	rewardsStorePerEpochFunc func(epoch iotago.EpochIndex) (kvstore.KVStore, error)
	poolStatsStore           *epochstore.Store[*model.PoolsStats]
	committeeStore           *epochstore.Store[*account.Accounts]

	validatorPerformancesFunc func(slot iotago.SlotIndex) (*slotstore.Store[iotago.AccountID, *model.ValidatorPerformance], error)
	latestPrunedEpoch         func() (iotago.EpochIndex, bool)
	latestAppliedEpoch        iotago.EpochIndex

	apiProvider api.Provider

	errHandler func(error)

	performanceFactorsMutex syncutils.RWMutex
	mutex                   syncutils.RWMutex
}

func NewTracker(
	rewardsStorePerEpochFunc func(epoch iotago.EpochIndex) (kvstore.KVStore, error),
	poolStatsStore *epochstore.Store[*model.PoolsStats],
	committeeStore *epochstore.Store[*account.Accounts],
	validatorPerformancesFunc func(slot iotago.SlotIndex) (*slotstore.Store[iotago.AccountID, *model.ValidatorPerformance], error),
	latestPrunedEpoch func() (iotago.EpochIndex, bool),
	latestAppliedEpoch iotago.EpochIndex,
	apiProvider api.Provider,
	errHandler func(error),
) *Tracker {
	return &Tracker{
		rewardsStorePerEpochFunc:  rewardsStorePerEpochFunc,
		poolStatsStore:            poolStatsStore,
		committeeStore:            committeeStore,
		validatorPerformancesFunc: validatorPerformancesFunc,
		latestPrunedEpoch:         latestPrunedEpoch,
		latestAppliedEpoch:        latestAppliedEpoch,
		apiProvider:               apiProvider,
		errHandler:                errHandler,
	}
}

func (t *Tracker) RegisterCommittee(epoch iotago.EpochIndex, committee *account.Accounts) error {
	return t.committeeStore.Store(epoch, committee)
}

func (t *Tracker) TrackValidationBlock(block *blocks.Block) {
	validatorBlock, isValidationBlock := block.ValidationBlock()
	if !isValidationBlock {
		return
	}

	t.mutex.Lock()
	defer t.mutex.Unlock()

	t.performanceFactorsMutex.Lock()
	defer t.performanceFactorsMutex.Unlock()
	isCommitteeMember, err := t.isCommitteeMember(block.ID().Index(), block.ProtocolBlock().IssuerID)
	if err != nil {
		t.errHandler(ierrors.Errorf("failed to check if account %s is committee member", block.ProtocolBlock().IssuerID))

		return
	}

	if isCommitteeMember {
		t.trackCommitteeMemberPerformance(validatorBlock, block)
	}
}

func (t *Tracker) EligibleValidatorCandidates(_ iotago.EpochIndex) ds.Set[iotago.AccountID] {
	// TODO: to be implemented for 1.1
	//epochStart := t.apiProvider.APIForEpoch(epoch).TimeProvider().EpochStart(epoch)
	//registeredStore := t.registeredValidatorsFunc(epochStart)
	//eligible := ds.NewSet[iotago.AccountID]()
	//registeredStore.ForEach(func(accountID iotago.AccountID, a *prunable.RegisteredValidatorActivity) bool {
	//	if a.Active {
	//		eligible.Add(accountID)
	//	}
	//	return true
	//}

	return nil
}

// ValidatorCandidates returns the registered validator candidates for the given epoch.
func (t *Tracker) ValidatorCandidates(_ iotago.EpochIndex) ds.Set[iotago.AccountID] {
	// TODO: we should choose candidates we tracked performance for no matter if they were active

	return ds.NewSet[iotago.AccountID]()
}

func (t *Tracker) LoadCommitteeForEpoch(epoch iotago.EpochIndex) (committee *account.Accounts, exists bool) {
	c, err := t.committeeStore.Load(epoch)
	if err != nil {
		panic(ierrors.Wrapf(err, "failed to load committee for epoch %d", epoch))
	}
	if c == nil {
		return nil, false
	}

	return c, true
}

// ApplyEpoch calculates and stores pool stats and rewards for the given epoch.
func (t *Tracker) ApplyEpoch(epoch iotago.EpochIndex, committee *account.Accounts) {
	t.mutex.Lock()
	defer t.mutex.Unlock()

	timeProvider := t.apiProvider.APIForEpoch(epoch).TimeProvider()
	epochStartSlot := timeProvider.EpochStart(epoch)
	epochEndSlot := timeProvider.EpochEnd(epoch)
<<<<<<< HEAD

	profitMargin, err := t.calculateProfitMargin(committee.TotalValidatorStake(), committee.TotalStake(), epoch)
	if err != nil {
		panic(ierrors.Wrapf(err, "failed to calculate profit margin for epoch %d", epoch))
	}

=======
	profitMargin := calculateProfitMargin(committee.TotalValidatorStake(), committee.TotalStake())
>>>>>>> 80d6b077
	poolsStats := &model.PoolsStats{
		TotalStake:          committee.TotalStake(),
		TotalValidatorStake: committee.TotalValidatorStake(),
		ProfitMargin:        profitMargin,
	}

	if err := t.poolStatsStore.Store(epoch, poolsStats); err != nil {
		panic(ierrors.Wrapf(err, "failed to store pool stats for epoch %d", epoch))
	}

	rewardsMap, err := t.rewardsMap(epoch)
	if err != nil {
		panic(ierrors.Wrapf(err, "failed to create rewards tree for epoch %d", epoch))
	}

	committee.ForEach(func(accountID iotago.AccountID, pool *account.Pool) bool {
		validatorPerformances := make([]*model.ValidatorPerformance, 0, epochEndSlot+1-epochStartSlot)
		for slot := epochStartSlot; slot <= epochEndSlot; slot++ {
			validatorSlotPerformances, err := t.validatorPerformancesFunc(slot)
			if err != nil {
				validatorPerformances = append(validatorPerformances, nil)

				continue
			}

			validatorPerformance, err := validatorSlotPerformances.Load(accountID)
			if err != nil {
				panic(ierrors.Wrapf(err, "failed to load performance factor for account %s", accountID))
			}

			validatorPerformances = append(validatorPerformances, validatorPerformance)
		}
		pf := t.aggregatePerformanceFactors(validatorPerformances, epoch)
		if pf == 0 {
			// no rewards for this pool, we do not set pool rewards at all,
			// to differientiate between situation when poolReward == fixedCost (no reward for delegators)

			return true
		}
		poolReward, err := t.poolReward(epochEndSlot, committee.TotalValidatorStake(), committee.TotalStake(), pool.PoolStake, pool.ValidatorStake, pool.FixedCost, pf)
		if err != nil {
			panic(ierrors.Wrapf(err, "failed to calculate pool rewards for account %s", accountID))
		}
		if err := rewardsMap.Set(accountID, &model.PoolRewards{
			PoolStake:   pool.PoolStake,
			PoolRewards: poolReward,
			FixedCost:   pool.FixedCost,
		}); err != nil {
			panic(ierrors.Wrapf(err, "failed to set rewards for account %s", accountID))
		}

		return true
	})

	if err := rewardsMap.Commit(); err != nil {
		panic(ierrors.Wrapf(err, "failed to commit rewards for epoch %d", epoch))
	}

	t.latestAppliedEpoch = epoch
}

// aggregatePerformanceFactors calculates epoch performance factor of a validator based on its performance in each slot by summing up all active subslots.
func (t *Tracker) aggregatePerformanceFactors(slotActivityVector []*model.ValidatorPerformance, epoch iotago.EpochIndex) uint64 {
	if len(slotActivityVector) == 0 {
		return 0
	}

	var epochPerformanceFactor uint64
	for _, pf := range slotActivityVector {
		// no activity in a slot
		if pf == nil {
			continue
		}
		// each one bit represents at least one block issued in that subslot,
		// we reward not only total number of blocks issued, but also regularity based on block timestamp
		slotPerformanceFactor := bits.OnesCount32(pf.SlotActivityVector)

		if pf.BlockIssuedCount > t.apiProvider.APIForEpoch(epoch).ProtocolParameters().RewardsParameters().ValidatorBlocksPerSlot {
			// we harshly punish validators that issue any blocks more than allowed

			return 0
		}
		epochPerformanceFactor += uint64(slotPerformanceFactor)
	}

	return epochPerformanceFactor >> uint64(t.apiProvider.CurrentAPI().ProtocolParameters().SlotsPerEpochExponent())
}

func (t *Tracker) isCommitteeMember(slot iotago.SlotIndex, accountID iotago.AccountID) (bool, error) {
	epoch := t.apiProvider.APIForEpoch(t.latestAppliedEpoch).TimeProvider().EpochFromSlot(slot)
	committee, exists := t.LoadCommitteeForEpoch(epoch)
	if !exists {
		return false, ierrors.Errorf("committee for epoch %d not found", epoch)
	}

	return committee.Has(accountID), nil
}

func (t *Tracker) trackCommitteeMemberPerformance(validationBlock *iotago.ValidationBlock, block *blocks.Block) {
	validatorPerformances, err := t.validatorPerformancesFunc(block.ID().Index())
	if err != nil {
		t.errHandler(ierrors.Errorf("failed to load performance factor for slot %s", block.ID().Index()))
		return
	}
	validatorPerformance, err := validatorPerformances.Load(block.ProtocolBlock().IssuerID)
	if err != nil {
		t.errHandler(ierrors.Errorf("failed to load performance factor for account %s", block.ProtocolBlock().IssuerID))
	}
	// key not found
	if validatorPerformance == nil {
		validatorPerformance = model.NewValidatorPerformance()
	}
	updatedPerformance := t.updateSlotPerformanceBitMap(validatorPerformance, block.ID().Index(), block.ProtocolBlock().IssuingTime)
	if updatedPerformance.BlockIssuedCount == t.apiProvider.APIForSlot(block.ID().Index()).ProtocolParameters().RewardsParameters().ValidatorBlocksPerSlot {
		// no need to store larger number and we can fit into uint8
		updatedPerformance.BlockIssuedCount = t.apiProvider.APIForSlot(block.ID().Index()).ProtocolParameters().RewardsParameters().ValidatorBlocksPerSlot + 1
	} else {
		updatedPerformance.BlockIssuedCount++
	}
	updatedPerformance.HighestSupportedVersionAndHash = model.VersionAndHash{
		Version: validationBlock.HighestSupportedVersion,
		Hash:    validationBlock.ProtocolParametersHash,
	}
	err = validatorPerformances.Store(block.ProtocolBlock().IssuerID, updatedPerformance)
	if err != nil {
		t.errHandler(ierrors.Errorf("failed to store performance factor for account %s", block.ProtocolBlock().IssuerID))
	}
}

func (t *Tracker) updateSlotPerformanceBitMap(pf *model.ValidatorPerformance, slotIndex iotago.SlotIndex, issuingTime time.Time) *model.ValidatorPerformance {
	if pf == nil {
		return pf
	}

	// set bit at subslotIndex to 1 to indicate activity in that subslot
	pf.SlotActivityVector = pf.SlotActivityVector | (1 << t.subslotIndex(slotIndex, issuingTime))

	return pf
}

// subslotIndex returns the index for timestamp corresponding to subslot created dividing slot on validatorBlocksPerSlot equal parts.
func (t *Tracker) subslotIndex(slot iotago.SlotIndex, issuingTime time.Time) int {
	valBlocksNum := t.apiProvider.APIForEpoch(t.latestAppliedEpoch).ProtocolParameters().RewardsParameters().ValidatorBlocksPerSlot
	subslotDur := time.Duration(t.apiProvider.APIForEpoch(t.latestAppliedEpoch).TimeProvider().SlotDurationSeconds()) * time.Second / time.Duration(valBlocksNum)
	slotStart := t.apiProvider.APIForEpoch(t.latestAppliedEpoch).TimeProvider().SlotStartTime(slot)

	return int(issuingTime.Sub(slotStart) / subslotDur)
}<|MERGE_RESOLUTION|>--- conflicted
+++ resolved
@@ -7,6 +7,7 @@
 	"github.com/iotaledger/hive.go/ds"
 	"github.com/iotaledger/hive.go/ierrors"
 	"github.com/iotaledger/hive.go/kvstore"
+	"github.com/iotaledger/hive.go/lo"
 	"github.com/iotaledger/hive.go/runtime/syncutils"
 	"github.com/iotaledger/iota-core/pkg/core/account"
 	"github.com/iotaledger/iota-core/pkg/model"
@@ -83,8 +84,19 @@
 	}
 }
 
-func (t *Tracker) EligibleValidatorCandidates(_ iotago.EpochIndex) ds.Set[iotago.AccountID] {
-	// TODO: to be implemented for 1.1
+func (t *Tracker) EligibleValidatorCandidates(epoch iotago.EpochIndex) ds.Set[iotago.AccountID] {
+	// TODO: to be implemented for 1.1, for now we just pick previous committee
+
+	eligible := ds.NewSet[iotago.AccountID]()
+
+	lo.PanicOnErr(t.committeeStore.Load(epoch-1)).ForEach(func(accountID iotago.AccountID, _ *account.Pool) bool {
+		eligible.Add(accountID)
+
+		return true
+	})
+
+	return eligible
+
 	//epochStart := t.apiProvider.APIForEpoch(epoch).TimeProvider().EpochStart(epoch)
 	//registeredStore := t.registeredValidatorsFunc(epochStart)
 	//eligible := ds.NewSet[iotago.AccountID]()
@@ -94,8 +106,6 @@
 	//	}
 	//	return true
 	//}
-
-	return nil
 }
 
 // ValidatorCandidates returns the registered validator candidates for the given epoch.
@@ -125,16 +135,12 @@
 	timeProvider := t.apiProvider.APIForEpoch(epoch).TimeProvider()
 	epochStartSlot := timeProvider.EpochStart(epoch)
 	epochEndSlot := timeProvider.EpochEnd(epoch)
-<<<<<<< HEAD
 
 	profitMargin, err := t.calculateProfitMargin(committee.TotalValidatorStake(), committee.TotalStake(), epoch)
 	if err != nil {
 		panic(ierrors.Wrapf(err, "failed to calculate profit margin for epoch %d", epoch))
 	}
 
-=======
-	profitMargin := calculateProfitMargin(committee.TotalValidatorStake(), committee.TotalStake())
->>>>>>> 80d6b077
 	poolsStats := &model.PoolsStats{
 		TotalStake:          committee.TotalStake(),
 		TotalValidatorStake: committee.TotalValidatorStake(),
