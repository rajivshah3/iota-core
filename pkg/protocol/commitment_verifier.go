--- conflicted
+++ resolved
@@ -23,12 +23,7 @@
 
 	return &CommitmentVerifier{
 		engine:                  mainEngine,
-<<<<<<< HEAD
-		validatorAccountsAtFork: lo.PanicOnErr(mainEngine.Ledger.PastAccounts(committeeAtForkingPoint, lastCommonCommitmentBeforeFork.Index())),
-=======
-		cumulativeWeight:        lastCommonCommitmentBeforeFork.CumulativeWeight(),
 		validatorAccountsAtFork: lo.PanicOnErr(mainEngine.Ledger.PastAccounts(committeeAtForkingPoint, lastCommonCommitmentBeforeFork.Slot())),
->>>>>>> 244477d4
 		// TODO: what happens if the committee rotated after the fork?
 	}
 }
@@ -101,7 +96,7 @@
 			return nil, 0, ierrors.Errorf("issuerID %s contained in multiple attestations", att.IssuerID)
 		}
 
-		// TODO: this might differ if we have a Accounts with changing weights depending on the Slot/epoch
+		// TODO: this might differ if we have a Accounts with changing weights depending on the SlotIndex/epoch
 		attestationBlockID, err := att.BlockID()
 		if err != nil {
 			return nil, 0, ierrors.Wrap(err, "error calculating blockID from attestation")
