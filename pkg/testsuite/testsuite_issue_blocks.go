--- conflicted
+++ resolved
@@ -89,10 +89,7 @@
 	return block
 }
 
-<<<<<<< HEAD
-func (t *TestSuite) IssueValidationBlockWithOptions(alias string, blockIssuer *mock.BlockIssuer, node *mock.Node, blockOpts ...options.Option[mock.ValidatorBlockParams]) *blocks.Block {
-=======
-func (t *TestSuite) IssueExistingBlock(alias string, node *mock.Node) {
+func (t *TestSuite) IssueExistingBlock(alias string, blockIssuer *mock.BlockIssuer, node *mock.Node) {
 	t.mutex.Lock()
 	defer t.mutex.Unlock()
 
@@ -100,11 +97,10 @@
 	require.True(t.Testing, exists)
 	require.NotNil(t.Testing, block)
 
-	node.IssueExistingBlock(block)
-}
-
-func (t *TestSuite) IssueValidationBlockWithOptions(alias string, node *mock.Node, blockOpts ...options.Option[blockfactory.ValidatorBlockParams]) *blocks.Block {
->>>>>>> cf8338d8
+	blockIssuer.IssueBlock(block.ModelBlock(), node)
+}
+
+func (t *TestSuite) IssueValidationBlockWithOptions(alias string, blockIssuer *mock.BlockIssuer, node *mock.Node, blockOpts ...options.Option[mock.ValidatorBlockParams]) *blocks.Block {
 	t.mutex.Lock()
 	defer t.mutex.Unlock()
 
@@ -280,12 +276,8 @@
 	return slots
 }
 
-<<<<<<< HEAD
 func (t *TestSuite) CommitUntilSlot(slot iotago.SlotIndex, parent *blocks.Block) *blocks.Block {
 
-=======
-func (t *TestSuite) CommitUntilSlot(slot iotago.SlotIndex, activeNodes []*mock.Node, parent *blocks.Block) *blocks.Block {
->>>>>>> cf8338d8
 	// we need to get accepted tangle time up to slot + minCA + 1
 	// first issue a chain of blocks with step size minCA up until slot + minCA + 1
 	// then issue one more block to accept the last in the chain which will trigger commitment of the second last in the chain
