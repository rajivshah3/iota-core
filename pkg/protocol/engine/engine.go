--- conflicted
+++ resolved
@@ -49,12 +49,8 @@
 	BlockGadget     blockgadget.Gadget
 	SlotGadget      slotgadget.Gadget
 	Notarization    notarization.Notarization
-<<<<<<< HEAD
 	Attestation     attestation.Attestations
-	Ledger          therealledger.Ledger
-=======
 	Ledger          ledger.Ledger
->>>>>>> d2ca01d8
 
 	Workers      *workerpool.Group
 	errorHandler func(error)
@@ -87,12 +83,8 @@
 	blockGadgetProvider module.Provider[*Engine, blockgadget.Gadget],
 	slotGadgetProvider module.Provider[*Engine, slotgadget.Gadget],
 	notarizationProvider module.Provider[*Engine, notarization.Notarization],
-<<<<<<< HEAD
 	attestationProvider module.Provider[*Engine, attestation.Attestations],
-	ledgerProvider module.Provider[*Engine, therealledger.Ledger],
-=======
 	ledgerProvider module.Provider[*Engine, ledger.Ledger],
->>>>>>> d2ca01d8
 	opts ...options.Option[Engine],
 ) (engine *Engine) {
 	return options.Apply(
