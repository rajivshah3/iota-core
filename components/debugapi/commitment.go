package debugapi

import (
	"bytes"
	"fmt"

	"github.com/goccy/go-graphviz"
	"github.com/goccy/go-graphviz/cgraph"

	"github.com/iotaledger/hive.go/ds/walker"
	"github.com/iotaledger/hive.go/ierrors"
	"github.com/iotaledger/iota-core/pkg/protocol"
)

func chainManagerAllChainsDot() (string, error) {
	rootCommitment := deps.Protocol.MainChain.Get().ForkingPoint.Get()
	g := graphviz.New()
	defer g.Close()

	graph, err := prepareCommitmentGraph(g, rootCommitment)
	if err != nil {
		return "", err
	}
	defer graph.Close()

	var buf bytes.Buffer
	if err := g.Render(graph, "dot", &buf); err != nil {
		return "", err
	}

	return buf.String(), nil
}

func chainManagerAllChainsRendered() ([]byte, error) {
	rootCommitment := deps.Protocol.MainChain.Get().ForkingPoint.Get()
	g := graphviz.New()
	defer g.Close()

	graph, err := prepareCommitmentGraph(g, rootCommitment)
	if err != nil {
		return nil, err
	}
	defer graph.Close()

	var buf bytes.Buffer
	if err := g.Render(graph, graphviz.PNG, &buf); err != nil {
		return nil, err
	}

	return buf.Bytes(), nil
}

func prepareCommitmentGraph(g *graphviz.Graphviz, rootCommitment *protocol.Commitment) (*cgraph.Graph, error) {
	graph, err := g.Graph()
	if err != nil {
		return nil, err
	}

	root, rootErr := createNode(graph, rootCommitment)
	if rootErr != nil {
		return nil, rootErr
	}
	root.SetColor("green")

	for commitmentWalker := walker.New[*protocol.Commitment](false).Push(rootCommitment); commitmentWalker.HasNext(); {
		parentCommitment := commitmentWalker.Next()
		parent, parentErr := createNode(graph, parentCommitment)
		if parentErr != nil {
			return nil, parentErr
		}

		if err = parentCommitment.Children.ForEach(func(childCommitment *protocol.Commitment) error {
			child, childErr := createNode(graph, childCommitment)
			if childErr != nil {
				return childErr
			}

			if childCommitment.Chain.Get() == deps.Protocol.MainChain.Get() {
				child.SetColor("green")
			}

			if _, edgeErr := graph.CreateEdge(fmt.Sprintf("%s -> %s", parentCommitment.ID().String()[:8], childCommitment.ID().String()[:8]), parent, child); edgeErr != nil {
				return ierrors.Wrapf(edgeErr, "could not create edge %s -> %s", parentCommitment.ID().String()[:8], childCommitment.ID().String()[:8])
			}

			commitmentWalker.Push(childCommitment)

			return nil
		}); err != nil {
			return nil, err
		}
	}

	return graph, nil
}

<<<<<<< HEAD
func createNode(graph *cgraph.Graph, commitment *protocol.Commitment) (*cgraph.Node, error) {
	node, err := graph.Node(fmt.Sprintf("%d: %s", commitment.ID().Index(), commitment.ID().String()[:8]))
=======
func createNode(graph *cgraph.Graph, commitment *chainmanager.ChainCommitment) (*cgraph.Node, error) {
	node, err := graph.Node(fmt.Sprintf("%d: %s", commitment.ID().Slot(), commitment.ID().String()[:8]))
>>>>>>> 244477d4
	if err != nil {
		return nil, ierrors.Wrapf(err, "could not create node %s", commitment.ID().String()[:8])
	}

	return node, nil
}<|MERGE_RESOLUTION|>--- conflicted
+++ resolved
@@ -94,13 +94,8 @@
 	return graph, nil
 }
 
-<<<<<<< HEAD
 func createNode(graph *cgraph.Graph, commitment *protocol.Commitment) (*cgraph.Node, error) {
-	node, err := graph.Node(fmt.Sprintf("%d: %s", commitment.ID().Index(), commitment.ID().String()[:8]))
-=======
-func createNode(graph *cgraph.Graph, commitment *chainmanager.ChainCommitment) (*cgraph.Node, error) {
 	node, err := graph.Node(fmt.Sprintf("%d: %s", commitment.ID().Slot(), commitment.ID().String()[:8]))
->>>>>>> 244477d4
 	if err != nil {
 		return nil, ierrors.Wrapf(err, "could not create node %s", commitment.ID().String()[:8])
 	}
