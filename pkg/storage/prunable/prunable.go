package prunable

import (
	"github.com/iotaledger/hive.go/kvstore"
	"github.com/iotaledger/hive.go/runtime/options"
	"github.com/iotaledger/iota-core/pkg/storage/database"
	iotago "github.com/iotaledger/iota.go/v4"
)

const (
	blocksPrefix byte = iota
	rootBlocksPrefix
	attestationsPrefix
<<<<<<< HEAD
	accountDiffsPrefix
=======
	rootsPrefix
)

const (
	RootsKey byte = iota
>>>>>>> f48ed91e
)

type Prunable struct {
	pruningDelay iotago.SlotIndex
	api          iotago.API
	manager      *Manager
	errorHandler func(error)
}

func New(dbConfig database.Config, pruningDelay iotago.SlotIndex, errorHandler func(error), opts ...options.Option[Manager]) *Prunable {
	return &Prunable{
		pruningDelay: pruningDelay,
		errorHandler: errorHandler,
		manager:      NewManager(dbConfig, errorHandler, opts...),
	}
}

func (p *Prunable) Initialize(a iotago.API) {
	p.api = a
}

func (p *Prunable) RestoreFromDisk() {
	p.manager.RestoreFromDisk()
}

func (p *Prunable) Blocks(slot iotago.SlotIndex) *Blocks {
	store := p.manager.Get(slot, kvstore.Realm{blocksPrefix})
	if store == nil {
		return nil
	}

	return NewBlocks(slot, store, p.api)
}

func (p *Prunable) RootBlocks(slot iotago.SlotIndex) *RootBlocks {
	store := p.manager.Get(slot, kvstore.Realm{rootBlocksPrefix})
	if store == nil {
		return nil
	}

	return NewRootBlocks(slot, store)
}

func (p *Prunable) Attestations(slot iotago.SlotIndex) kvstore.KVStore {
	return p.manager.Get(slot, kvstore.Realm{attestationsPrefix})
}

<<<<<<< HEAD
func (p *Prunable) AccountDiffs(slot iotago.SlotIndex) *AccountDiffs {
	store := p.manager.Get(slot, kvstore.Realm{accountDiffsPrefix})
	if store == nil {
		return nil
	}

	return NewAccountDiffs(slot, store, p.api)
=======
func (p *Prunable) Roots(slot iotago.SlotIndex) kvstore.KVStore {
	return p.manager.Get(slot, kvstore.Realm{rootsPrefix})
>>>>>>> f48ed91e
}

// PruneUntilSlot prunes storage slots less than and equal to the given index.
func (p *Prunable) PruneUntilSlot(index iotago.SlotIndex) {
	if index < p.pruningDelay {
		return
	}

	p.manager.PruneUntilSlot(index - p.pruningDelay)
}

func (p *Prunable) Size() int64 {
	return p.manager.PrunableStorageSize()
}

func (p *Prunable) Shutdown() {
	p.manager.Shutdown()
}

func (p *Prunable) LastPrunedSlot() (index iotago.SlotIndex, hasPruned bool) {
	return p.manager.LastPrunedSlot()
}<|MERGE_RESOLUTION|>--- conflicted
+++ resolved
@@ -11,15 +11,12 @@
 	blocksPrefix byte = iota
 	rootBlocksPrefix
 	attestationsPrefix
-<<<<<<< HEAD
 	accountDiffsPrefix
-=======
 	rootsPrefix
 )
 
 const (
 	RootsKey byte = iota
->>>>>>> f48ed91e
 )
 
 type Prunable struct {
@@ -67,7 +64,6 @@
 	return p.manager.Get(slot, kvstore.Realm{attestationsPrefix})
 }
 
-<<<<<<< HEAD
 func (p *Prunable) AccountDiffs(slot iotago.SlotIndex) *AccountDiffs {
 	store := p.manager.Get(slot, kvstore.Realm{accountDiffsPrefix})
 	if store == nil {
@@ -75,10 +71,10 @@
 	}
 
 	return NewAccountDiffs(slot, store, p.api)
-=======
+}
+
 func (p *Prunable) Roots(slot iotago.SlotIndex) kvstore.KVStore {
 	return p.manager.Get(slot, kvstore.Realm{rootsPrefix})
->>>>>>> f48ed91e
 }
 
 // PruneUntilSlot prunes storage slots less than and equal to the given index.
