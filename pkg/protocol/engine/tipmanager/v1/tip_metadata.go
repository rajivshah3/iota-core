package tipmanagerv1

import (
	"github.com/iotaledger/hive.go/lo"
<<<<<<< HEAD
	"github.com/iotaledger/iota-core/pkg/core/promise"
=======
	"github.com/iotaledger/hive.go/runtime/promise"
	lpromise "github.com/iotaledger/iota-core/pkg/core/promise"
>>>>>>> e7e379ac
	"github.com/iotaledger/iota-core/pkg/protocol/engine/blocks"
	"github.com/iotaledger/iota-core/pkg/protocol/engine/tipmanager"
	iotago "github.com/iotaledger/iota.go/v4"
)

// TipMetadata represents the metadata for a block in the TipManager.
type TipMetadata struct {
	// block holds the block that the metadata belongs to.
	block *blocks.Block

	// tipPool holds the tip pool the block is currently assigned to.
	tipPool *lpromise.Value[tipmanager.TipPool]

	// isStrongTipPoolMember is true if the block is part of the strong tip pool and not orphaned.
	isStrongTipPoolMember *lpromise.Value[bool]

	// isWeakTipPoolMember is true if the block is part of the weak tip pool and not orphaned.
	isWeakTipPoolMember *lpromise.Value[bool]

	// isStronglyConnectedToTips is true if the block is either strongly referenced by others tips or is itself a strong
	// tip pool member.
	isStronglyConnectedToTips *lpromise.Value[bool]

	// isConnectedToTips is true if the block is either referenced by others tips or is itself a weak or strong tip pool
	// member.
	isConnectedToTips *lpromise.Value[bool]

	// stronglyConnectedStrongChildren holds the number of strong children that are strongly connected to the tips.
	stronglyConnectedStrongChildren *lpromise.Value[int]

	// connectedWeakChildren holds the number of weak children that are connected to the tips.
	connectedWeakChildren *lpromise.Value[int]

	// isStronglyReferencedByOtherTips is true if the block has at least one strong child that is strongly connected
	// to the tips.
	isStronglyReferencedByOtherTips *lpromise.Value[bool]

	// isReferencedByOtherTips is true if the block is strongly referenced by other tips or has at least one weak child
	// that is connected to the tips.
	isReferencedByOtherTips *lpromise.Value[bool]

	// isStrongTip is true if the block is a strong tip pool member and is not strongly referenced by other tips.
	isStrongTip *lpromise.Value[bool]

	// isWeakTip is true if the block is a weak tip pool member and is not referenced by other tips.
	isWeakTip *lpromise.Value[bool]

	// isMarkedOrphaned is true if the block was marked as orphaned.
	isMarkedOrphaned *lpromise.Value[bool]

	// isOrphaned is true if the block is either marked as orphaned or has at least one orphaned strong parent.
	isOrphaned *lpromise.Value[bool]

	// orphanedStrongParents holds the number of strong parents that are orphaned.
	orphanedStrongParents *lpromise.Value[int]

	// isEvicted is triggered when the block is removed from the TipManager.
	isEvicted *promise.Event
}

// NewBlockMetadata creates a new TipMetadata instance.
func NewBlockMetadata(block *blocks.Block) *TipMetadata {
	t := &TipMetadata{
		block:                           block,
		tipPool:                         lpromise.NewValue[tipmanager.TipPool](),
		isStrongTipPoolMember:           lpromise.NewValue[bool](),
		isWeakTipPoolMember:             lpromise.NewValue[bool](),
		isStronglyConnectedToTips:       lpromise.NewValue[bool](),
		isConnectedToTips:               lpromise.NewValue[bool](),
		stronglyConnectedStrongChildren: lpromise.NewValue[int](),
		connectedWeakChildren:           lpromise.NewValue[int](),
		isStronglyReferencedByOtherTips: lpromise.NewValue[bool](),
		isReferencedByOtherTips:         lpromise.NewValue[bool](),
		isStrongTip:                     lpromise.NewValue[bool](),
		isWeakTip:                       lpromise.NewValue[bool](),
		isMarkedOrphaned:                lpromise.NewValue[bool](),
		isOrphaned:                      lpromise.NewValue[bool](),
		orphanedStrongParents:           lpromise.NewValue[int](),
		isEvicted:                       promise.NewEvent(),
	}

	t.deriveIsStrongTipPoolMember()
	t.deriveIsWeakTipPoolMember()
	t.deriveIsStronglyConnectedToTips()
	t.deriveIsConnectedToTips()
	t.deriveIsStronglyReferencedByOtherTips()
	t.deriveIsWeaklyReferencedByTips()
	t.deriveIsStrongTip()
	t.deriveIsWeakTip()
	t.deriveIsOrphaned()

	t.OnEvicted(func() { t.SetTipPool(tipmanager.DroppedTipPool) })

	return t
}

// ID returns the identifier of the block the TipMetadata belongs to.
func (t *TipMetadata) ID() iotago.BlockID {
	return t.block.ID()
}

// Block returns the block that the TipMetadata belongs to.
func (t *TipMetadata) Block() *blocks.Block {
	return t.block
}

// TipPool returns the current TipPool of the block.
func (t *TipMetadata) TipPool() tipmanager.TipPool {
	return t.tipPool.Get()
}

// SetTipPool sets the TipPool of the block (updated by the tip selection strategy).
func (t *TipMetadata) SetTipPool(tipPool tipmanager.TipPool) {
	t.tipPool.Compute(func(prevType tipmanager.TipPool) tipmanager.TipPool {
		return lo.Cond(tipPool > prevType, tipPool, prevType)
	})
}

// OnTipPoolUpdated registers a callback that is triggered when the TipPool of the block changes.
func (t *TipMetadata) OnTipPoolUpdated(handler func(tipPool tipmanager.TipPool)) (unsubscribe func()) {
	return t.tipPool.OnUpdate(func(_, tipPool tipmanager.TipPool) { handler(tipPool) })
}

// IsStrongTip returns true if the block is currently an unreferenced strong tip.
func (t *TipMetadata) IsStrongTip() bool {
	return t.isStrongTip.Get()
}

// OnIsStrongTipUpdated registers a callback that is triggered when the IsStrongTip property changes.
func (t *TipMetadata) OnIsStrongTipUpdated(handler func(isStrongTip bool)) (unsubscribe func()) {
	return t.isStrongTip.OnUpdate(func(_, isStrongTip bool) { handler(isStrongTip) })
}

// IsWeakTip returns true if the block is an unreferenced weak tip.
func (t *TipMetadata) IsWeakTip() bool {
	return t.isWeakTip.Get()
}

// OnIsWeakTipUpdated registers a callback that is triggered when the IsWeakTip property changes.
func (t *TipMetadata) OnIsWeakTipUpdated(handler func(isWeakTip bool)) (unsubscribe func()) {
	return t.isWeakTip.OnUpdate(func(_, isWeakTip bool) { handler(isWeakTip) })
}

// SetMarkedOrphaned marks the block as orphaned (updated by the tip selection strategy).
func (t *TipMetadata) SetMarkedOrphaned(orphaned bool) {
	t.isMarkedOrphaned.Set(orphaned)
}

// IsMarkedOrphaned returns true if the block is marked as orphaned.
func (t *TipMetadata) IsMarkedOrphaned() bool {
	return t.isMarkedOrphaned.Get()
}

// OnMarkedOrphanedUpdated registers a callback that is triggered when the IsMarkedOrphaned property changes.
func (t *TipMetadata) OnMarkedOrphanedUpdated(handler func(orphaned bool)) (unsubscribe func()) {
	return t.isMarkedOrphaned.OnUpdate(func(_, isMarkedOrphaned bool) {
		handler(isMarkedOrphaned)
	})
}

// IsOrphaned returns true if the block is marked orphaned or if it has an orphaned strong parent.
func (t *TipMetadata) IsOrphaned() bool {
	return t.isOrphaned.Get()
}

// OnIsOrphanedUpdated registers a callback that is triggered when the IsOrphaned property changes.
func (t *TipMetadata) OnIsOrphanedUpdated(handler func(isOrphaned bool)) (unsubscribe func()) {
	return t.isOrphaned.OnUpdate(func(_, isOrphaned bool) { handler(isOrphaned) })
}

// IsEvicted returns true if the block was evicted from the TipManager.
func (t *TipMetadata) IsEvicted() bool {
	return t.isEvicted.WasTriggered()
}

// OnEvicted registers a callback that is triggered when the block is evicted from the TipManager.
func (t *TipMetadata) OnEvicted(handler func()) {
	t.isEvicted.OnTrigger(handler)
}

// deriveIsStrongTipPoolMember derives the isStrongTipPoolMember property.
func (t *TipMetadata) deriveIsStrongTipPoolMember() {
	t.tipPool.OnUpdate(func(_, tipPool tipmanager.TipPool) {
		t.isStrongTipPoolMember.Compute(func(_ bool) bool {
			return tipPool == tipmanager.StrongTipPool && !t.isOrphaned.Get()
		})
	})

	t.isOrphaned.OnUpdate(func(_, isOrphaned bool) {
		t.isStrongTipPoolMember.Compute(func(_ bool) bool {
			return !isOrphaned && t.tipPool.Get() == tipmanager.StrongTipPool
		})
	})
}

// deriveIsWeakTipPoolMember derives the isWeakTipPoolMember property.
func (t *TipMetadata) deriveIsWeakTipPoolMember() {
	t.isOrphaned.OnUpdate(func(_, isOrphaned bool) {
		t.isWeakTipPoolMember.Compute(func(_ bool) bool {
			return !isOrphaned && t.tipPool.Get() == tipmanager.WeakTipPool
		})
	})

	t.tipPool.OnUpdate(func(_, tipPool tipmanager.TipPool) {
		t.isWeakTipPoolMember.Compute(func(_ bool) bool {
			return tipPool == tipmanager.WeakTipPool && !t.isOrphaned.Get()
		})
	})
}

// deriveIsStronglyConnectedToTips derives the isStronglyConnectedToTips property.
func (t *TipMetadata) deriveIsStronglyConnectedToTips() {
	t.isStronglyReferencedByOtherTips.OnUpdate(func(_, isStronglyReferencedByOtherTips bool) {
		t.isStronglyConnectedToTips.Compute(func(_ bool) bool {
			return isStronglyReferencedByOtherTips || t.isStrongTipPoolMember.Get()
		})
	})

	t.isStrongTipPoolMember.OnUpdate(func(_, isStrongTipPoolMember bool) {
		t.isStronglyConnectedToTips.Compute(func(_ bool) bool {
			return isStrongTipPoolMember || t.isStronglyReferencedByOtherTips.Get()
		})
	})
}

// deriveIsConnectedToTips derives the isConnectedToTips property.
func (t *TipMetadata) deriveIsConnectedToTips() {
	t.isReferencedByOtherTips.OnUpdate(func(_, isReferencedByOtherTips bool) {
		t.isConnectedToTips.Compute(func(_ bool) bool {
			return isReferencedByOtherTips || t.isWeakTipPoolMember.Get() || t.isStrongTipPoolMember.Get()
		})
	})

	t.isStrongTipPoolMember.OnUpdate(func(_, isStrongTipPoolMember bool) {
		t.isConnectedToTips.Compute(func(_ bool) bool {
			return isStrongTipPoolMember || t.isWeakTipPoolMember.Get() || t.isReferencedByOtherTips.Get()
		})
	})

	t.isWeakTipPoolMember.OnUpdate(func(_, isWeakTipPoolMember bool) {
		t.isConnectedToTips.Compute(func(_ bool) bool {
			return isWeakTipPoolMember || t.isReferencedByOtherTips.Get() || t.isStrongTipPoolMember.Get()
		})
	})
}

// deriveIsStronglyReferencedByOtherTips derives the isStronglyReferencedByOtherTips property.
func (t *TipMetadata) deriveIsStronglyReferencedByOtherTips() {
	t.stronglyConnectedStrongChildren.OnUpdate(func(_, stronglyConnectedStrongChildren int) {
		t.isStronglyReferencedByOtherTips.Compute(func(_ bool) bool {
			return stronglyConnectedStrongChildren > 0
		})
	})
}

// deriveIsWeaklyReferencedByTips derives the isReferencedByOtherTips property.
func (t *TipMetadata) deriveIsWeaklyReferencedByTips() {
	t.connectedWeakChildren.OnUpdate(func(_, connectedWeakChildren int) {
		t.isReferencedByOtherTips.Compute(func(_ bool) bool {
			return connectedWeakChildren > 0 || t.isStronglyReferencedByOtherTips.Get()
		})
	})

	t.isStronglyReferencedByOtherTips.OnUpdate(func(_, isStronglyReferencedByOtherTips bool) {
		t.isReferencedByOtherTips.Compute(func(_ bool) bool {
			return isStronglyReferencedByOtherTips || t.connectedWeakChildren.Get() > 0
		})
	})
}

// deriveIsStrongTip derives the isStrongTip property.
func (t *TipMetadata) deriveIsStrongTip() {
	t.isStronglyReferencedByOtherTips.OnUpdate(func(_, isStronglyReferencedByOtherTips bool) {
		t.isStrongTip.Compute(func(_ bool) bool {
			return !isStronglyReferencedByOtherTips && t.isStrongTipPoolMember.Get()
		})
	})

	t.isStrongTipPoolMember.OnUpdate(func(_, isStrongTipPoolMember bool) {
		t.isStrongTip.Compute(func(_ bool) bool {
			return isStrongTipPoolMember && !t.isStronglyReferencedByOtherTips.Get()
		})
	})
}

// deriveIsWeakTip derives the isWeakTip property.
func (t *TipMetadata) deriveIsWeakTip() {
	t.isReferencedByOtherTips.OnUpdate(func(_, isReferencedByOtherTips bool) {
		t.isWeakTip.Compute(func(_ bool) bool {
			return !isReferencedByOtherTips && t.isWeakTipPoolMember.Get()
		})
	})

	t.isWeakTipPoolMember.OnUpdate(func(_, isWeakTipPoolMember bool) {
		t.isWeakTip.Compute(func(_ bool) bool {
			return isWeakTipPoolMember && !t.isReferencedByOtherTips.Get()
		})
	})
}

<<<<<<< HEAD
// propagateConnectedChildren returns the rules for the propagation of the internal connected children counters.
func propagateConnectedChildren(isConnected bool, stronglyConnected bool) (propagationRules map[iotago.ParentsType]func(*TipMetadata)) {
	diffToApply := lo.Cond(isConnected, +1, -1)
=======
// deriveIsOrphaned derives the isOrphaned property.
func (t *TipMetadata) deriveIsOrphaned() {
	t.isMarkedOrphaned.OnUpdate(func(_, isMarkedOrphaned bool) {
		t.isOrphaned.Compute(func(_ bool) bool {
			return isMarkedOrphaned || t.orphanedStrongParents.Get() > 0
		})
	})
>>>>>>> e7e379ac

	t.orphanedStrongParents.OnUpdate(func(_, orphanedStrongParents int) {
		t.isOrphaned.Compute(func(_ bool) bool {
			return orphanedStrongParents > 0 || t.isMarkedOrphaned.Get()
		})
	})
}

<<<<<<< HEAD
	propagationRules = map[iotago.ParentsType]func(*TipMetadata){
		iotago.WeakParentType: func(parent *TipMetadata) {
			parent.weaklyConnectedChildren.Compute(updatedValue)
		},
	}

	if stronglyConnected {
		propagationRules[iotago.StrongParentType] = func(parent *TipMetadata) {
			parent.stronglyConnectedChildren.Compute(updatedValue)
		}
	}
=======
// setupStrongParent sets up the parent and children related properties for a strong parent.
func (t *TipMetadata) setupStrongParent(strongParent *TipMetadata) {
	strongParent.OnEvicted( // unsubscribe on eviction of the parent (prevent memory leaks).
		t.isStronglyConnectedToTips.OnUpdate(func(_, isStronglyConnectedToTips bool) {
			strongParent.stronglyConnectedStrongChildren.Compute(lo.Cond(isStronglyConnectedToTips, increase, decrease))
		}),
	)

	strongParent.OnIsOrphanedUpdated(func(isOrphaned bool) {
		t.orphanedStrongParents.Compute(lo.Cond(isOrphaned, increase, decrease))
	})
}
>>>>>>> e7e379ac

// setupWeakParent sets up the parent and children related properties for a weak parent.
func (t *TipMetadata) setupWeakParent(weakParent *TipMetadata) {
	weakParent.OnEvicted( // unsubscribe on eviction of the parent (prevent memory leaks).
		t.isConnectedToTips.OnUpdate(func(_, isConnectedToTips bool) {
			weakParent.connectedWeakChildren.Compute(lo.Cond(isConnectedToTips, increase, decrease))
		}),
	)
}

// code contract (make sure the type implements all required methods).
var _ tipmanager.TipMetadata = new(TipMetadata)

// increase increases the given value by 1.
func increase(currentValue int) int {
	return currentValue + 1
}

// decrease decreases the given value by 1.
func decrease(currentValue int) int {
	return currentValue - 1
}<|MERGE_RESOLUTION|>--- conflicted
+++ resolved
@@ -2,12 +2,8 @@
 
 import (
 	"github.com/iotaledger/hive.go/lo"
-<<<<<<< HEAD
-	"github.com/iotaledger/iota-core/pkg/core/promise"
-=======
 	"github.com/iotaledger/hive.go/runtime/promise"
 	lpromise "github.com/iotaledger/iota-core/pkg/core/promise"
->>>>>>> e7e379ac
 	"github.com/iotaledger/iota-core/pkg/protocol/engine/blocks"
 	"github.com/iotaledger/iota-core/pkg/protocol/engine/tipmanager"
 	iotago "github.com/iotaledger/iota.go/v4"
@@ -308,11 +304,6 @@
 	})
 }
 
-<<<<<<< HEAD
-// propagateConnectedChildren returns the rules for the propagation of the internal connected children counters.
-func propagateConnectedChildren(isConnected bool, stronglyConnected bool) (propagationRules map[iotago.ParentsType]func(*TipMetadata)) {
-	diffToApply := lo.Cond(isConnected, +1, -1)
-=======
 // deriveIsOrphaned derives the isOrphaned property.
 func (t *TipMetadata) deriveIsOrphaned() {
 	t.isMarkedOrphaned.OnUpdate(func(_, isMarkedOrphaned bool) {
@@ -320,7 +311,6 @@
 			return isMarkedOrphaned || t.orphanedStrongParents.Get() > 0
 		})
 	})
->>>>>>> e7e379ac
 
 	t.orphanedStrongParents.OnUpdate(func(_, orphanedStrongParents int) {
 		t.isOrphaned.Compute(func(_ bool) bool {
@@ -329,19 +319,6 @@
 	})
 }
 
-<<<<<<< HEAD
-	propagationRules = map[iotago.ParentsType]func(*TipMetadata){
-		iotago.WeakParentType: func(parent *TipMetadata) {
-			parent.weaklyConnectedChildren.Compute(updatedValue)
-		},
-	}
-
-	if stronglyConnected {
-		propagationRules[iotago.StrongParentType] = func(parent *TipMetadata) {
-			parent.stronglyConnectedChildren.Compute(updatedValue)
-		}
-	}
-=======
 // setupStrongParent sets up the parent and children related properties for a strong parent.
 func (t *TipMetadata) setupStrongParent(strongParent *TipMetadata) {
 	strongParent.OnEvicted( // unsubscribe on eviction of the parent (prevent memory leaks).
@@ -354,7 +331,6 @@
 		t.orphanedStrongParents.Compute(lo.Cond(isOrphaned, increase, decrease))
 	})
 }
->>>>>>> e7e379ac
 
 // setupWeakParent sets up the parent and children related properties for a weak parent.
 func (t *TipMetadata) setupWeakParent(weakParent *TipMetadata) {
