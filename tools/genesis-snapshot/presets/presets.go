package presets

import (
	"math"
	"time"

	"golang.org/x/crypto/blake2b"

	"github.com/iotaledger/hive.go/lo"
	"github.com/iotaledger/hive.go/runtime/options"
	"github.com/iotaledger/iota-core/pkg/protocol"
	"github.com/iotaledger/iota-core/pkg/protocol/snapshotcreator"
	"github.com/iotaledger/iota-core/pkg/testsuite"
	iotago "github.com/iotaledger/iota.go/v4"
	"github.com/iotaledger/iota.go/v4/hexutil"
)

var Base = []options.Option[snapshotcreator.Options]{
	snapshotcreator.WithDatabaseVersion(protocol.DatabaseVersion),
	snapshotcreator.WithFilePath("snapshot.bin"),
	snapshotcreator.WithProtocolParameters(
		iotago.NewV3ProtocolParameters(
			iotago.WithNetworkOptions("default", "rms"),
			iotago.WithSupplyOptions(10_000_000_000, 100, 1, 10),
			iotago.WithTimeProviderOptions(time.Now().Unix(), 10, 13),
			iotago.WithLivenessOptions(6, 5, 30),
		),
	),
	snapshotcreator.WithRootBlocks(map[iotago.BlockID]iotago.CommitmentID{
		iotago.EmptyBlockID(): iotago.NewEmptyCommitment(3).MustID(),
	}),
}

var Docker = []options.Option[snapshotcreator.Options]{
	snapshotcreator.WithFilePath("docker-network.snapshot"),
	snapshotcreator.WithAccounts(
		snapshotcreator.AccountDetails{ // master
			AccountID:       blake2b.Sum256(lo.PanicOnErr(hexutil.DecodeHex("0x293dc170d9a59474e6d81cfba7f7d924c09b25d7166bcfba606e53114d0a758b"))),
			Address:         iotago.Ed25519AddressFromPubKey(lo.PanicOnErr(hexutil.DecodeHex("0x293dc170d9a59474e6d81cfba7f7d924c09b25d7166bcfba606e53114d0a758b"))),
			Amount:          testsuite.MinValidatorAccountDeposit,
			IssuerKey:       lo.PanicOnErr(hexutil.DecodeHex("0x293dc170d9a59474e6d81cfba7f7d924c09b25d7166bcfba606e53114d0a758b")),
			StakingEpochEnd: math.MaxUint64,
			FixedCost:       1,
			StakedAmount:    testsuite.MinValidatorAccountDeposit,
		},
		snapshotcreator.AccountDetails{ // master2
			AccountID:       blake2b.Sum256(lo.PanicOnErr(hexutil.DecodeHex("0x05c1de274451db8de8182d64c6ee0dca3ae0c9077e0b4330c976976171d79064"))),
			Address:         iotago.Ed25519AddressFromPubKey(lo.PanicOnErr(hexutil.DecodeHex("0x05c1de274451db8de8182d64c6ee0dca3ae0c9077e0b4330c976976171d79064"))),
			Amount:          testsuite.MinValidatorAccountDeposit,
			IssuerKey:       lo.PanicOnErr(hexutil.DecodeHex("0x05c1de274451db8de8182d64c6ee0dca3ae0c9077e0b4330c976976171d79064")),
			StakingEpochEnd: math.MaxUint64,
			FixedCost:       1,
			StakedAmount:    testsuite.MinValidatorAccountDeposit,
		},
		snapshotcreator.AccountDetails{ // faucet
			AccountID:       blake2b.Sum256(lo.PanicOnErr(hexutil.DecodeHex("0x1e4b21eb51dcddf65c20db1065e1f1514658b23a3ddbf48d30c0efc926a9a648"))),
			Address:         iotago.Ed25519AddressFromPubKey(lo.PanicOnErr(hexutil.DecodeHex("0x1e4b21eb51dcddf65c20db1065e1f1514658b23a3ddbf48d30c0efc926a9a648"))),
			Amount:          testsuite.MinValidatorAccountDeposit,
			IssuerKey:       lo.PanicOnErr(hexutil.DecodeHex("0x1e4b21eb51dcddf65c20db1065e1f1514658b23a3ddbf48d30c0efc926a9a648")),
			StakingEpochEnd: math.MaxUint64,
			FixedCost:       1,
			StakedAmount:    testsuite.MinValidatorAccountDeposit,
		},
		snapshotcreator.AccountDetails{ // nomana
			AccountID: blake2b.Sum256(lo.PanicOnErr(hexutil.DecodeHex("0xa54fafa44a88e4a6a37796526ea884f613a24d84337871226eb6360f022d8b39"))),
			Address:   iotago.Ed25519AddressFromPubKey(lo.PanicOnErr(hexutil.DecodeHex("0xa54fafa44a88e4a6a37796526ea884f613a24d84337871226eb6360f022d8b39"))),
			Amount:    testsuite.MinIssuerAccountDeposit,
			IssuerKey: lo.PanicOnErr(hexutil.DecodeHex("0xa54fafa44a88e4a6a37796526ea884f613a24d84337871226eb6360f022d8b39")),
		},
		snapshotcreator.AccountDetails{ // nomana2
			AccountID: blake2b.Sum256(lo.PanicOnErr(hexutil.DecodeHex("0xcb5ea14175ce649149ee41217c44aa70c3205b9939968449eae408727a71f91b"))),
			Address:   iotago.Ed25519AddressFromPubKey(lo.PanicOnErr(hexutil.DecodeHex("0xcb5ea14175ce649149ee41217c44aa70c3205b9939968449eae408727a71f91b"))),
			Amount:    testsuite.MinIssuerAccountDeposit,
			IssuerKey: lo.PanicOnErr(hexutil.DecodeHex("0xcb5ea14175ce649149ee41217c44aa70c3205b9939968449eae408727a71f91b")),
		},
	),
	snapshotcreator.WithProtocolParameters(
		iotago.NewV3ProtocolParameters(
			iotago.WithNetworkOptions("docker", "rms"),
			iotago.WithSupplyOptions(10_000_000_000, 1, 1, 10),
			iotago.WithTimeProviderOptions(time.Now().Unix(), 10, 13),
			iotago.WithLivenessOptions(6, 5, 30),
		),
	),
}

// Feature is a preset for the feature network, genesis time ~20th of July 2023.
var Feature = []options.Option[snapshotcreator.Options]{
	snapshotcreator.WithFilePath("docker-network.snapshot"),
	snapshotcreator.WithAccounts(
		snapshotcreator.AccountDetails{
			AccountID:       blake2b.Sum256(lo.PanicOnErr(hexutil.DecodeHex("0x01fb6b9db5d96240aef00bc950d1c67a6494513f6d7cf784e57b4972b96ab2fe"))),
			Address:         iotago.Ed25519AddressFromPubKey(lo.PanicOnErr(hexutil.DecodeHex("0x01fb6b9db5d96240aef00bc950d1c67a6494513f6d7cf784e57b4972b96ab2fe"))),
			Amount:          testsuite.MinValidatorAccountDeposit,
			IssuerKey:       lo.PanicOnErr(hexutil.DecodeHex("0x01fb6b9db5d96240aef00bc950d1c67a6494513f6d7cf784e57b4972b96ab2fe")),
			StakingEpochEnd: math.MaxUint64,
			FixedCost:       1,
			StakedAmount:    testsuite.MinValidatorAccountDeposit,
		},
		snapshotcreator.AccountDetails{
			AccountID:       blake2b.Sum256(lo.PanicOnErr(hexutil.DecodeHex("0x83e7f71a440afd48981a8b4684ddae24434b7182ce5c47cfb56ac528525fd4b6"))),
			Address:         iotago.Ed25519AddressFromPubKey(lo.PanicOnErr(hexutil.DecodeHex("0x83e7f71a440afd48981a8b4684ddae24434b7182ce5c47cfb56ac528525fd4b6"))),
			Amount:          testsuite.MinValidatorAccountDeposit,
			IssuerKey:       lo.PanicOnErr(hexutil.DecodeHex("0x83e7f71a440afd48981a8b4684ddae24434b7182ce5c47cfb56ac528525fd4b6")),
			StakingEpochEnd: math.MaxUint64,
			FixedCost:       1,
			StakedAmount:    testsuite.MinValidatorAccountDeposit,
		},
		snapshotcreator.AccountDetails{
			AccountID:       blake2b.Sum256(lo.PanicOnErr(hexutil.DecodeHex("0xac628986b2ef52a1679f2289fcd7b4198476976dea4c30ae34ff04ae52e14805"))),
			Address:         iotago.Ed25519AddressFromPubKey(lo.PanicOnErr(hexutil.DecodeHex("0xac628986b2ef52a1679f2289fcd7b4198476976dea4c30ae34ff04ae52e14805"))),
			Amount:          testsuite.MinValidatorAccountDeposit,
			IssuerKey:       lo.PanicOnErr(hexutil.DecodeHex("0xac628986b2ef52a1679f2289fcd7b4198476976dea4c30ae34ff04ae52e14805")),
			StakingEpochEnd: math.MaxUint64,
			FixedCost:       1,
			StakedAmount:    testsuite.MinValidatorAccountDeposit,
		},
	),
	snapshotcreator.WithProtocolParameters(
		iotago.NewV3ProtocolParameters(
			iotago.WithNetworkOptions("feature", "rms"),
<<<<<<< HEAD
			iotago.WithSupplyOptions(100_000_0000, 1, 1, 10),
			iotago.WithTimeProviderOptions(1689848996, 10, 13),
=======
			iotago.WithSupplyOptions(10_000_000_000, 100, 1, 10),
			iotago.WithTimeProviderOptions(time.Now().Unix(), 10, 13),
>>>>>>> 28d753ef
			iotago.WithLivenessOptions(6, 5, 30),
		),
	),
}<|MERGE_RESOLUTION|>--- conflicted
+++ resolved
@@ -119,13 +119,8 @@
 	snapshotcreator.WithProtocolParameters(
 		iotago.NewV3ProtocolParameters(
 			iotago.WithNetworkOptions("feature", "rms"),
-<<<<<<< HEAD
-			iotago.WithSupplyOptions(100_000_0000, 1, 1, 10),
+			iotago.WithSupplyOptions(10_000_000_000, 100, 1, 10),
 			iotago.WithTimeProviderOptions(1689848996, 10, 13),
-=======
-			iotago.WithSupplyOptions(10_000_000_000, 100, 1, 10),
-			iotago.WithTimeProviderOptions(time.Now().Unix(), 10, 13),
->>>>>>> 28d753ef
 			iotago.WithLivenessOptions(6, 5, 30),
 		),
 	),
