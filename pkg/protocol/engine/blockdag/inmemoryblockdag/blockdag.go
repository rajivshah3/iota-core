--- conflicted
+++ resolved
@@ -31,20 +31,8 @@
 
 	blockCache *blocks.Blocks
 
-<<<<<<< HEAD
-	solidifierMutex sync.RWMutex
-
-=======
-	// The Queue always read-locks the eviction mutex of the solidifier, and then evaluates if the block is
-	// future thus read-locking the futureBlocks mutex. At the same time, when re-adding parked blocks,
-	// promoteFutureBlocksMethod write-locks the futureBlocks mutex, and then read-locks the eviction mutex
-	// of the solidifier. As the locks are non-starving, and locks are interlocked in different orders a
-	// deadlock can occur only when an eviction is triggered while the above scenario unfolds.
 	solidifierMutex syncutils.RWMutex
 
-	futureBlocksMutex syncutils.RWMutex
-
->>>>>>> 9d3cc4d5
 	workers    *workerpool.Group
 	workerPool *workerpool.WorkerPool
 
