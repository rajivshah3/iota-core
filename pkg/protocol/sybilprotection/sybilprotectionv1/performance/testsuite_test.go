package performance

import (
	"bytes"
	"encoding/binary"
	"fmt"
	"testing"
	"time"

	"github.com/stretchr/testify/require"

	"github.com/iotaledger/hive.go/kvstore"
	"github.com/iotaledger/hive.go/kvstore/mapdb"
	"github.com/iotaledger/hive.go/serializer/v2"
	"github.com/iotaledger/iota-core/pkg/core/account"
	"github.com/iotaledger/iota-core/pkg/model"
	"github.com/iotaledger/iota-core/pkg/protocol/engine/blocks"
	"github.com/iotaledger/iota-core/pkg/storage/prunable/epochstore"
	"github.com/iotaledger/iota-core/pkg/storage/prunable/slotstore"
	iotago "github.com/iotaledger/iota.go/v4"
	"github.com/iotaledger/iota.go/v4/api"
	"github.com/iotaledger/iota.go/v4/tpkg"
)

type TestSuite struct {
	T                    *testing.T
	stores               map[iotago.SlotIndex]kvstore.KVStore
	accounts             map[string]iotago.AccountID
	latestCommittedEpoch iotago.EpochIndex

	apiProvider api.Provider

	Instance             *Tracker
	perforanceFactorFunc func(iotago.SlotIndex) *prunable.ValidatorSlotPerformance
}

func NewTestSuite(t *testing.T) *TestSuite {
	apiProvider := api.NewEpochBasedProvider()
	params := iotago.NewV3ProtocolParameters(
		iotago.WithTimeProviderOptions(time.Now().Unix(), 10, 3),
		iotago.WithRewardsOptions(10, 8, 8, 31, 1154, 2, 1),
	)
	// setup params for 8 epochs
	for i := 0; i <= 8; i++ {
		apiProvider.AddProtocolParametersAtEpoch(params, iotago.EpochIndex(i))
	}

	ts := &TestSuite{
		T:           t,
		accounts:    make(map[string]iotago.AccountID),
		apiProvider: apiProvider,
	}
	ts.InitPerformanceTracker()

	return ts
}

func (t *TestSuite) InitPerformanceTracker() {
	prunableStores := make(map[iotago.SlotIndex]kvstore.KVStore)
<<<<<<< HEAD
	t.stores = prunableStores
	perforanceFactorFunc := func(index iotago.SlotIndex) *prunable.ValidatorSlotPerformance {
=======
	performanceFactorFunc := func(index iotago.SlotIndex) (*slotstore.Store[iotago.AccountID, uint64], error) {
>>>>>>> e4e8c805
		if _, exists := prunableStores[index]; !exists {
			prunableStores[index] = mapdb.NewMapDB()
		}

<<<<<<< HEAD
		p := prunable.NewPerformanceFactors(index, prunableStores[index], t.apiProvider)
=======
		uint64Bytes := func(value uint64) ([]byte, error) {
			buf := bytes.NewBuffer(make([]byte, 0, serializer.UInt64ByteSize))
			if err := binary.Write(buf, binary.LittleEndian, value); err != nil {
				return nil, err
			}
>>>>>>> e4e8c805

			return buf.Bytes(), nil
		}

		uint64FromBytes := func(b []byte) (uint64, int, error) {
			buf := bytes.NewBuffer(b)
			var value uint64
			if err := binary.Read(buf, binary.LittleEndian, &value); err != nil {
				return 0, 0, err
			}

			return value, serializer.UInt64ByteSize, nil
		}

		p := slotstore.NewStore(index, prunableStores[index],
			iotago.AccountID.Bytes,
			iotago.IdentifierFromBytes,
			uint64Bytes,
			uint64FromBytes,
		)

		return p, nil
	}
	t.perforanceFactorFunc = perforanceFactorFunc

<<<<<<< HEAD
	rewardsStore := mapdb.NewMapDB()
	poolStatsStore := mapdb.NewMapDB()
	committeeStore := mapdb.NewMapDB()
	t.Instance = NewTracker(rewardsStore, poolStatsStore, committeeStore, perforanceFactorFunc, t.latestCommittedEpoch, t.apiProvider, func(err error) {})
=======
	rewardsStore := epochstore.NewEpochKVStore(kvstore.Realm{}, kvstore.Realm{}, mapdb.NewMapDB(), 0)
	poolStatsStore := epochstore.NewStore(kvstore.Realm{}, kvstore.Realm{}, mapdb.NewMapDB(), 0, (*model.PoolsStats).Bytes, model.PoolsStatsFromBytes)
	committeeStore := epochstore.NewStore(kvstore.Realm{}, kvstore.Realm{}, mapdb.NewMapDB(), 0, (*account.Accounts).Bytes, account.AccountsFromBytes)

	t.Instance = NewTracker(rewardsStore.GetEpoch, poolStatsStore, committeeStore, performanceFactorFunc, t.latestCommittedEpoch, api.SingleVersionProvider(t.API), func(err error) {})
>>>>>>> e4e8c805
}

func (t *TestSuite) Account(alias string, createIfNotExists bool) iotago.AccountID {
	if accID, exists := t.accounts[alias]; exists {
		return accID
	} else if !createIfNotExists {
		panic(fmt.Sprintf("account with alias '%s' does not exist", alias))
	}

	t.accounts[alias] = tpkg.RandAccountID()
	t.accounts[alias].RegisterAlias(alias)

	return t.accounts[alias]
}

func (t *TestSuite) ApplyEpochActions(epochIndex iotago.EpochIndex, actions map[string]*EpochActions) {
	committee := account.NewAccounts()
	for alias, action := range actions {
		accountID := t.Account(alias, true)
		committee.Set(accountID, &account.Pool{
			PoolStake:      action.PoolStake,
			ValidatorStake: action.ValidatorStake,
			FixedCost:      action.FixedCost,
		})
	}

	err := t.Instance.RegisterCommittee(epochIndex, committee)
	require.NoError(t.T, err)
	for accIDAlias, action := range actions {
		accID := t.Account(accIDAlias, true)
		t.applyPerformanceFactor(accID, epochIndex, action.ActiveSlotsCount, action.ValidationBlocksSentPerSlot, action.SlotPerformance)
	}

	t.Instance.ApplyEpoch(epochIndex, committee)
	t.latestCommittedEpoch = epochIndex
}

func (t *TestSuite) AssertEpochRewards(epochIndex iotago.EpochIndex, actions map[string]*EpochActions) {
	totalStake := iotago.BaseToken(0)
	totalValidatorsStake := iotago.BaseToken(0)
	for _, action := range actions {
		totalStake += action.PoolStake
		totalValidatorsStake += action.ValidatorStake
	}
	profitMarging := t.calculateProfitMargin(totalValidatorsStake, totalStake, epochIndex)

	for alias, action := range actions {
		epochPerformanceFactor := action.SlotPerformance * action.ActiveSlotsCount
		poolRewards := t.calculatePoolReward(epochIndex, totalValidatorsStake, totalStake, action.PoolStake, action.ValidatorStake, uint64(action.FixedCost), epochPerformanceFactor)
		fmt.Println("pool: ", alias, "rewards: ", poolRewards)
		expectedValidatorReward := t.validatorReward(epochIndex, profitMarging, poolRewards, uint64(action.ValidatorStake), uint64(action.PoolStake), uint64(action.FixedCost))
		accountID := t.Account(alias, true)
		actualValidatorReward, _, _, err := t.Instance.ValidatorReward(accountID, actions[alias].ValidatorStake, epochIndex, epochIndex)
		fmt.Println("actual validator reward: ", actualValidatorReward, "expected validator reward: ", expectedValidatorReward)
		require.NoError(t.T, err)
		require.Equal(t.T, expectedValidatorReward, actualValidatorReward)

		for delegatedAmount := range action.Delegators {
			expectedDelegatorReward := t.delegatorReward(epochIndex, profitMarging, poolRewards, uint64(delegatedAmount), uint64(action.PoolStake))
			actualDelegatorReward, _, _, err := t.Instance.DelegatorReward(accountID, iotago.BaseToken(delegatedAmount), epochIndex, epochIndex)
			fmt.Println("actual delegator reward: ", actualDelegatorReward, "expected delegator reward: ", expectedDelegatorReward)
			require.NoError(t.T, err)
			require.Equal(t.T, expectedDelegatorReward, actualDelegatorReward)
		}

	}
}

func (t *TestSuite) validatorReward(epochIndex iotago.EpochIndex, profitMargin, poolRewards, stakeAmount, poolStake, fixedCost uint64) iotago.Mana {
	profitMarginExponent := t.apiProvider.APIForEpoch(epochIndex).ProtocolParameters().RewardsParameters().ProfitMarginExponent
	profitMarginComplement := (1 << profitMarginExponent) - profitMargin
	profitMarginFactor := (profitMargin * poolRewards) >> profitMarginExponent
	residualValidatorFactor := ((profitMarginComplement * poolRewards) >> profitMarginExponent) * stakeAmount / poolStake

	unDecayedEpochRewards := fixedCost + profitMarginFactor + residualValidatorFactor
	decayProvider := t.apiProvider.APIForEpoch(epochIndex).ManaDecayProvider()
	decayedEpochRewards, err := decayProvider.RewardsWithDecay(iotago.Mana(unDecayedEpochRewards), epochIndex, epochIndex)
	require.NoError(t.T, err)

	return decayedEpochRewards
}

func (t *TestSuite) delegatorReward(epochIndex iotago.EpochIndex, profitMargin, poolRewards, delegatedAmount, poolStake uint64) iotago.Mana {
	profitMarginExponent := t.apiProvider.APIForEpoch(epochIndex).ProtocolParameters().RewardsParameters().ProfitMarginExponent
	profitMarginComplement := (1 << profitMarginExponent) - profitMargin

	unDecayedEpochRewards := (((profitMarginComplement * poolRewards) >> profitMarginExponent) * delegatedAmount) / poolStake

	decayProvider := t.apiProvider.APIForEpoch(epochIndex).ManaDecayProvider()
	decayedEpochRewards, err := decayProvider.RewardsWithDecay(iotago.Mana(unDecayedEpochRewards), epochIndex, epochIndex)
	require.NoError(t.T, err)

	return decayedEpochRewards
}

func (t *TestSuite) calculatePoolReward(epoch iotago.EpochIndex, totalValidatorsStake, totalStake, poolStake, validatorStake iotago.BaseToken, fixedCost, performanceFactor uint64) uint64 {
	params := t.apiProvider.APIForEpoch(epoch).ProtocolParameters()
	targetReward := params.RewardsParameters().TargetReward(epoch, uint64(params.TokenSupply()), params.ManaParameters().ManaGenerationRate, params.ManaParameters().ManaGenerationRateExponent, params.SlotsPerEpochExponent())

	poolCoefficient := t.calculatePoolCoefficient(poolStake, totalStake, validatorStake, totalValidatorsStake, epoch)
	scaledPoolReward := poolCoefficient * targetReward * performanceFactor
	poolRewardNoFixedCost := scaledPoolReward / uint64(params.RewardsParameters().ValidatorBlocksPerSlot) >> (params.RewardsParameters().PoolCoefficientExponent + 1)
	if poolRewardNoFixedCost < fixedCost {
		fmt.Println("less than fixed cost ", poolRewardNoFixedCost, fixedCost)
		return 0
	}

	return poolRewardNoFixedCost - fixedCost
}

func (t *TestSuite) calculatePoolCoefficient(poolStake, totalStake, validatorStake, totalValidatorStake iotago.BaseToken, epoch iotago.EpochIndex) uint64 {
	poolCoeffExponent := t.apiProvider.APIForEpoch(epoch).ProtocolParameters().RewardsParameters().PoolCoefficientExponent
	poolCoeff := (poolStake<<poolCoeffExponent)/totalStake +
		(validatorStake<<poolCoeffExponent)/totalValidatorStake

	return uint64(poolCoeff)
}

// calculateProfitMargin calculates the profit margin of the pool by firstly increasing the accuracy of the given value, so the profit margin is moved to the power of 2^accuracyShift.
func (t *TestSuite) calculateProfitMargin(totalValidatorsStake, totalPoolStake iotago.BaseToken, epoch iotago.EpochIndex) uint64 {
	return uint64((totalValidatorsStake << t.apiProvider.APIForEpoch(epoch).ProtocolParameters().RewardsParameters().ProfitMarginExponent) / (totalValidatorsStake + totalPoolStake))
}

func (t *TestSuite) applyPerformanceFactor(accountID iotago.AccountID, epochIndex iotago.EpochIndex, activeSlotsCount, validationBlocksSentPerSlot, slotPerformanceFactor uint64) {
	startSlot := t.apiProvider.APIForEpoch(epochIndex).TimeProvider().EpochStart(epochIndex)
	endSlot := t.apiProvider.APIForEpoch(epochIndex).TimeProvider().EpochEnd(epochIndex)
	valBlocksNum := t.apiProvider.APIForEpoch(epochIndex).ProtocolParameters().RewardsParameters().ValidatorBlocksPerSlot
	subslotDur := time.Duration(t.apiProvider.APIForEpoch(epochIndex).TimeProvider().SlotDurationSeconds()) * time.Second / time.Duration(valBlocksNum)

	fmt.Println("Start slot: ", startSlot, "\nEnd slot: ", endSlot, "\nSubslot duration: ", subslotDur, "\nTarget validation blocks: ", validationBlocksSentPerSlot)

	slotCount := uint64(0)
	for slot := startSlot; slot <= endSlot; slot++ {
		if slotCount > activeSlotsCount {
			// no more blocks issued by this validator in this epoch
			return
		}
		fmt.Println("New slot: ", slot)
		for i := uint64(0); i < validationBlocksSentPerSlot; i++ {
			block := tpkg.RandBasicBlockWithIssuerAndRMC(accountID, 10)
			subslotIndex := i
			// issued more than one block in the same slot to reduce performance factor
			if i >= slotPerformanceFactor {
				subslotIndex = 0
			}
			block.IssuingTime = t.apiProvider.APIForEpoch(epochIndex).TimeProvider().SlotStartTime(slot).Add(time.Duration(subslotIndex)*subslotDur + 1*time.Nanosecond)
			fmt.Println("Issue block at: ", block.IssuingTime)
			modelBlock, err := model.BlockFromBlock(block, t.apiProvider.APIForEpoch(epochIndex))
			t.Instance.TrackValidationBlock(blocks.NewBlock(modelBlock))

			require.NoError(t.T, err)
		}
		slotCount++
	}
}

func (t *TestSuite) calculateExpectedRewards(epochsCount int, epochActions map[string]*EpochActions) (map[iotago.EpochIndex]map[string]iotago.Mana, map[iotago.EpochIndex]map[string]iotago.Mana) {
	delegatorRewardPerAccount := make(map[iotago.EpochIndex]map[string]iotago.Mana)
	validatorRewardPerAccount := make(map[iotago.EpochIndex]map[string]iotago.Mana)
	for epochIndex := iotago.EpochIndex(1); epochIndex <= iotago.EpochIndex(epochsCount); epochIndex++ {
		delegatorRewardPerAccount[epochIndex] = make(map[string]iotago.Mana)
		validatorRewardPerAccount[epochIndex] = make(map[string]iotago.Mana)
		for aliasAccount := range epochActions {
			reward, _, _, err := t.Instance.DelegatorReward(t.Account(aliasAccount, false), 1, epochIndex, epochIndex)
			require.NoError(t.T, err)
			delegatorRewardPerAccount[epochIndex][aliasAccount] = reward
		}
		for aliasAccount := range epochActions {
			reward, _, _, err := t.Instance.ValidatorReward(t.Account(aliasAccount, true), 1, epochIndex, epochIndex)
			require.NoError(t.T, err)
			validatorRewardPerAccount[epochIndex][aliasAccount] = reward
		}
	}
	return delegatorRewardPerAccount, validatorRewardPerAccount
}

type EpochActions struct {
	PoolStake      iotago.BaseToken
	ValidatorStake iotago.BaseToken
	Delegators     []iotago.BaseToken
	FixedCost      iotago.Mana
	// ActiveSlotsCount is the number of firsts slots the validator was active in the epoch.
	ActiveSlotsCount uint64
	// ValidationBlocksSentPerSlot is the number of validation blocks validator sent per slot.
	ValidationBlocksSentPerSlot uint64
	// SlotPerformance is the target slot performance factor, how many subslots were covered by validator blocks.
	SlotPerformance uint64
}<|MERGE_RESOLUTION|>--- conflicted
+++ resolved
@@ -57,25 +57,16 @@
 
 func (t *TestSuite) InitPerformanceTracker() {
 	prunableStores := make(map[iotago.SlotIndex]kvstore.KVStore)
-<<<<<<< HEAD
-	t.stores = prunableStores
-	perforanceFactorFunc := func(index iotago.SlotIndex) *prunable.ValidatorSlotPerformance {
-=======
 	performanceFactorFunc := func(index iotago.SlotIndex) (*slotstore.Store[iotago.AccountID, uint64], error) {
->>>>>>> e4e8c805
 		if _, exists := prunableStores[index]; !exists {
 			prunableStores[index] = mapdb.NewMapDB()
 		}
 
-<<<<<<< HEAD
-		p := prunable.NewPerformanceFactors(index, prunableStores[index], t.apiProvider)
-=======
 		uint64Bytes := func(value uint64) ([]byte, error) {
 			buf := bytes.NewBuffer(make([]byte, 0, serializer.UInt64ByteSize))
 			if err := binary.Write(buf, binary.LittleEndian, value); err != nil {
 				return nil, err
 			}
->>>>>>> e4e8c805
 
 			return buf.Bytes(), nil
 		}
@@ -99,20 +90,12 @@
 
 		return p, nil
 	}
-	t.perforanceFactorFunc = perforanceFactorFunc
-
-<<<<<<< HEAD
-	rewardsStore := mapdb.NewMapDB()
-	poolStatsStore := mapdb.NewMapDB()
-	committeeStore := mapdb.NewMapDB()
-	t.Instance = NewTracker(rewardsStore, poolStatsStore, committeeStore, perforanceFactorFunc, t.latestCommittedEpoch, t.apiProvider, func(err error) {})
-=======
+
 	rewardsStore := epochstore.NewEpochKVStore(kvstore.Realm{}, kvstore.Realm{}, mapdb.NewMapDB(), 0)
 	poolStatsStore := epochstore.NewStore(kvstore.Realm{}, kvstore.Realm{}, mapdb.NewMapDB(), 0, (*model.PoolsStats).Bytes, model.PoolsStatsFromBytes)
 	committeeStore := epochstore.NewStore(kvstore.Realm{}, kvstore.Realm{}, mapdb.NewMapDB(), 0, (*account.Accounts).Bytes, account.AccountsFromBytes)
 
 	t.Instance = NewTracker(rewardsStore.GetEpoch, poolStatsStore, committeeStore, performanceFactorFunc, t.latestCommittedEpoch, api.SingleVersionProvider(t.API), func(err error) {})
->>>>>>> e4e8c805
 }
 
 func (t *TestSuite) Account(alias string, createIfNotExists bool) iotago.AccountID {
