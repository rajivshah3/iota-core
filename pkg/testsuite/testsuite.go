package testsuite

import (
	"context"
	"fmt"
	"os"
	"strings"
	"sync"
	"sync/atomic"
	"testing"
	"time"

	"github.com/stretchr/testify/require"

	"github.com/iotaledger/hive.go/core/account"
	"github.com/iotaledger/hive.go/ds/orderedmap"
	"github.com/iotaledger/hive.go/ds/shrinkingmap"
	"github.com/iotaledger/hive.go/lo"
	"github.com/iotaledger/hive.go/runtime/options"
	"github.com/iotaledger/iota-core/pkg/blockfactory"
	"github.com/iotaledger/iota-core/pkg/protocol"
	"github.com/iotaledger/iota-core/pkg/protocol/engine/blocks"
	"github.com/iotaledger/iota-core/pkg/protocol/engine/sybilprotection/poa"
	"github.com/iotaledger/iota-core/pkg/protocol/engine/utxoledger"
	"github.com/iotaledger/iota-core/pkg/protocol/snapshotcreator"
	"github.com/iotaledger/iota-core/pkg/storage/utils"
	"github.com/iotaledger/iota-core/pkg/testsuite/mock"
	iotago "github.com/iotaledger/iota.go/v4"
	"github.com/iotaledger/iota.go/v4/tpkg"
)

const MinIssuerAccountDeposit = uint64(84400)

type TestSuite struct {
	Testing     *testing.T
	fakeTesting *testing.T
	Network     *mock.Network

	Directory *utils.Directory
	nodes     *orderedmap.OrderedMap[string, *mock.Node]
	running   bool

	validators     []iotago.AccountID
	validatorsOnce sync.Once
	snapshotPath   string
	blocks         *shrinkingmap.ShrinkingMap[string, *blocks.Block]

	ProtocolParameters iotago.ProtocolParameters

	optsGenesisTimestampOffset uint32
	optsAccounts               []snapshotcreator.AccountDetails
	optsSnapshotOptions        []options.Option[snapshotcreator.Options]
	optsWaitFor                time.Duration
	optsTick                   time.Duration

	uniqueCounter        atomic.Int64
	mutex                sync.RWMutex
	TransactionFramework *TransactionFramework
	genesisSeed          [32]byte
}

func NewTestSuite(testingT *testing.T, opts ...options.Option[TestSuite]) *TestSuite {
	return options.Apply(&TestSuite{
		Testing:     testingT,
		fakeTesting: &testing.T{},
		genesisSeed: tpkg.RandEd25519Seed(),
		Network:     mock.NewNetwork(),
		Directory:   utils.NewDirectory(testingT.TempDir()),
		nodes:       orderedmap.New[string, *mock.Node](),
		blocks:      shrinkingmap.New[string, *blocks.Block](),

		optsWaitFor:                DurationFromEnvOrDefault(5*time.Second, "CI_UNIT_TESTS_WAIT_FOR"),
		optsTick:                   DurationFromEnvOrDefault(2*time.Millisecond, "CI_UNIT_TESTS_TICK"),
		optsGenesisTimestampOffset: 0,
	}, opts, func(t *TestSuite) {
		fmt.Println("Setup TestSuite -", testingT.Name())
		t.ProtocolParameters = iotago.ProtocolParameters{
			Version:     3,
			NetworkName: testingT.Name(),
			Bech32HRP:   "rms",
			MinPoWScore: 0,
			RentStructure: iotago.RentStructure{
				VByteCost:    100,
				VBFactorData: 1,
				VBFactorKey:  10,
			},
			TokenSupply:           1_000_0000,
			GenesisUnixTimestamp:  uint32(time.Now().Truncate(10*time.Second).Unix()) - t.optsGenesisTimestampOffset,
			SlotDurationInSeconds: 10,
			MaxCommittableAge:     10,
		}

		genesisBlock := blocks.NewRootBlock(iotago.EmptyBlockID(), iotago.NewEmptyCommitment().MustID(), time.Unix(int64(t.ProtocolParameters.GenesisUnixTimestamp), 0))
		t.RegisterBlock("Genesis", genesisBlock)

		t.snapshotPath = t.Directory.Path("genesis_snapshot.bin")
		defaultSnapshotOptions := []options.Option[snapshotcreator.Options]{
			snapshotcreator.WithDatabaseVersion(protocol.DatabaseVersion),
			snapshotcreator.WithFilePath(t.snapshotPath),
			snapshotcreator.WithProtocolParameters(t.ProtocolParameters),
			snapshotcreator.WithRootBlocks(map[iotago.BlockID]iotago.CommitmentID{
				iotago.EmptyBlockID(): iotago.NewEmptyCommitment().MustID(),
			}),
		}
		t.optsSnapshotOptions = append(defaultSnapshotOptions, t.optsSnapshotOptions...)
	})
}

// Block returns the block with the given alias. Important to note that this blocks.Block is a placeholder and is
// thus not the same as the blocks.Block that is created by a node.
func (t *TestSuite) Block(alias string) *blocks.Block {
	t.mutex.RLock()
	defer t.mutex.RUnlock()

	block, exist := t.blocks.Get(alias)
	if !exist {
		panic(fmt.Sprintf("block %s not registered", alias))
	}

	return block
}

func (t *TestSuite) AccountOutput(alias string) *utxoledger.Output {
	t.mutex.RLock()
	defer t.mutex.RUnlock()

	output, exist := t.TransactionFramework.states[alias]
	if !exist {
		panic(fmt.Sprintf("account %s not registered", alias))
	}

	if _, ok := output.Output().(*iotago.AccountOutput); !ok {
		panic(fmt.Sprintf("output %s is not an account", alias))
	}

	return output
}

func (t *TestSuite) BlockID(alias string) iotago.BlockID {
	return t.Block(alias).ID()
}

func (t *TestSuite) BlockIDs(aliases ...string) []iotago.BlockID {
	return lo.Map(aliases, func(alias string) iotago.BlockID {
		return t.BlockID(alias)
	})
}

func (t *TestSuite) Blocks(aliases ...string) []*blocks.Block {
	return lo.Map(aliases, func(alias string) *blocks.Block {
		return t.Block(alias)
	})
}

func (t *TestSuite) BlocksWithPrefix(prefix string) []*blocks.Block {
	t.mutex.RLock()
	defer t.mutex.RUnlock()

	b := make([]*blocks.Block, 0)

	t.blocks.ForEach(func(alias string, block *blocks.Block) bool {
		if strings.HasPrefix(alias, prefix) {
			b = append(b, block)
		}

		return true
	})

	return b
}

func (t *TestSuite) IssueBlockAtSlot(alias string, slot iotago.SlotIndex, slotCommitment *iotago.Commitment, node *mock.Node, parents ...iotago.BlockID) *blocks.Block {
	t.mutex.Lock()
	defer t.mutex.Unlock()

	slotTimeProvider := node.Protocol.MainEngineInstance().Storage.Settings().API().SlotTimeProvider()
	issuingTime := slotTimeProvider.StartTime(slot).Add(time.Duration(t.uniqueCounter.Add(1)))

	require.Truef(t.Testing, issuingTime.Before(time.Now()), "node: %s: issued block (%s, slot: %d) is in the current (%s, slot: %d) or future slot", node.Name, issuingTime, slot, time.Now(), slotTimeProvider.IndexFromTime(time.Now()))

	block := node.IssueBlock(context.Background(), alias, blockfactory.WithIssuingTime(issuingTime), blockfactory.WithSlotCommitment(slotCommitment), blockfactory.WithStrongParents(parents...))

	t.blocks.Set(alias, block)
	block.ID().RegisterAlias(alias)

	return block
}

func (t *TestSuite) IssueBlockAtSlotWithOptions(alias string, slot iotago.SlotIndex, slotCommitment *iotago.Commitment, node *mock.Node, blockOpts ...options.Option[blockfactory.BlockParams]) *blocks.Block {
	t.mutex.Lock()
	defer t.mutex.Unlock()

	slotTimeProvider := node.Protocol.MainEngineInstance().Storage.Settings().API().SlotTimeProvider()
	issuingTime := slotTimeProvider.StartTime(slot).Add(time.Duration(t.uniqueCounter.Add(1)))

	require.Truef(t.Testing, issuingTime.Before(time.Now()), "node: %s: issued block (%s, slot: %d) is in the current (%s, slot: %d) or future slot", node.Name, issuingTime, slot, time.Now(), slotTimeProvider.IndexFromTime(time.Now()))

	block := node.IssueBlock(context.Background(), alias, append(blockOpts, blockfactory.WithIssuingTime(issuingTime), blockfactory.WithSlotCommitment(slotCommitment))...)

	t.registerBlock(alias, block)

	return block
}

func (t *TestSuite) IssueBlock(alias string, node *mock.Node, blockOpts ...options.Option[blockfactory.BlockParams]) *blocks.Block {
	t.mutex.Lock()
	defer t.mutex.Unlock()

	block := node.IssueBlock(context.Background(), alias, blockOpts...)

	t.registerBlock(alias, block)

	return block
}

func (t *TestSuite) RegisterBlock(alias string, block *blocks.Block) {
	t.mutex.Lock()
	defer t.mutex.Unlock()

	t.registerBlock(alias, block)
}

func (t *TestSuite) registerBlock(alias string, block *blocks.Block) {
	t.blocks.Set(alias, block)
	block.ID().RegisterAlias(alias)
}

func (t *TestSuite) CreateBlock(alias string, node *mock.Node, blockOpts ...options.Option[blockfactory.BlockParams]) {
	t.mutex.Lock()
	defer t.mutex.Unlock()

	block := node.CreateBlock(context.Background(), alias, blockOpts...)

	t.registerBlock(alias, block)
}

func (t *TestSuite) Node(name string) *mock.Node {
	t.mutex.RLock()
	defer t.mutex.RUnlock()

	node, exist := t.nodes.Get(name)
	if !exist {
		panic(fmt.Sprintf("node %s does not exist", name))
	}

	return node
}

func (t *TestSuite) Nodes(names ...string) []*mock.Node {
	if len(names) == 0 {
		t.mutex.RLock()
		defer t.mutex.RUnlock()

		nodes := make([]*mock.Node, 0, t.nodes.Size())
		t.nodes.ForEach(func(_ string, node *mock.Node) bool {
			nodes = append(nodes, node)

			return true
		})

		return nodes
	}

	nodes := make([]*mock.Node, len(names))
	for i, name := range names {
		nodes[i] = t.Node(name)
	}

	return nodes
}

func (t *TestSuite) Wait(nodes ...*mock.Node) {
	for _, node := range nodes {
		node.Wait()
	}
}

func (t *TestSuite) WaitWithDelay(delay time.Duration, nodes ...*mock.Node) {
	t.Wait(nodes...)
	time.Sleep(delay)
	t.Wait(nodes...)
}

func (t *TestSuite) Shutdown() {
	t.mutex.RLock()
	defer t.mutex.RUnlock()

	t.nodes.ForEach(func(_ string, node *mock.Node) bool {
		node.Shutdown()
		return true
	})

	fmt.Println("======= ATTACHED BLOCKS =======")
	t.nodes.ForEach(func(_ string, node *mock.Node) bool {
		for _, block := range node.AttachedBlocks() {
			fmt.Println(node.Name, ">", block)
		}

		return true
	})
}

func (t *TestSuite) addNodeToPartition(name string, partition string, validator bool, optDeposit ...uint64) *mock.Node {
	t.mutex.Lock()
	defer t.mutex.Unlock()

	if validator && t.running {
		panic(fmt.Sprintf("cannot add validator node %s to partition %s: framework already running", name, partition))
	}

	node := mock.NewNode(t.Testing, t.Network, partition, name, validator)
	t.nodes.Set(name, node)

	deposit := MinIssuerAccountDeposit
	if len(optDeposit) > 0 {
		deposit = optDeposit[0]
	}
	if deposit > 0 {
		t.optsAccounts = append(t.optsAccounts, snapshotcreator.AccountDetails{
			Address:   iotago.Ed25519AddressFromPubKey(node.PubKey),
			Amount:    deposit,
<<<<<<< HEAD
			Mana:      deposit,
			IssuerKey: t.nodes[name].PubKey,
=======
			IssuerKey: node.PubKey,
>>>>>>> 664acb31
		})
	}

	return node
}

func (t *TestSuite) AddValidatorNodeToPartition(name string, partition string, optDeposit ...uint64) *mock.Node {
	return t.addNodeToPartition(name, partition, true, optDeposit...)
}

func (t *TestSuite) AddValidatorNode(name string, optDeposit ...uint64) *mock.Node {
	return t.addNodeToPartition(name, mock.NetworkMainPartition, true, optDeposit...)
}

func (t *TestSuite) AddNodeToPartition(name string, partition string, optDeposit ...uint64) *mock.Node {
	return t.addNodeToPartition(name, partition, false, optDeposit...)
}

func (t *TestSuite) AddNode(name string, optDeposit ...uint64) *mock.Node {
	return t.addNodeToPartition(name, mock.NetworkMainPartition, false, optDeposit...)
}

func (t *TestSuite) RemoveNode(name string) {
	t.nodes.Delete(name)
}

func (t *TestSuite) Run(nodesOptions ...map[string][]options.Option[protocol.Protocol]) {
	t.mutex.Lock()
	defer t.mutex.Unlock()

	// Create accounts for any block issuer nodes added before starting the network.
	if t.optsAccounts != nil {
		wallet := mock.NewHDWallet("genesis", t.genesisSeed[:], 0)
		t.optsSnapshotOptions = append(t.optsSnapshotOptions, snapshotcreator.WithAccounts(lo.Map(t.optsAccounts, func(accountDetails snapshotcreator.AccountDetails) snapshotcreator.AccountDetails {
			if accountDetails.Address == nil {
				accountDetails.Address = wallet.Address()
			}

			return accountDetails
		})...))
	}
	// TODO: what if someone passes custom GenesisSeed? We set the random one anyway in the transaction framework.
	err := snapshotcreator.CreateSnapshot(append([]options.Option[snapshotcreator.Options]{snapshotcreator.WithGenesisSeed(t.genesisSeed[:])}, t.optsSnapshotOptions...)...)
	if err != nil {
		panic(fmt.Sprintf("failed to create snapshot: %s", err))
	}

	validators := t.Validators()
	t.nodes.ForEach(func(_ string, node *mock.Node) bool {
		baseOpts := []options.Option[protocol.Protocol]{
			protocol.WithSnapshotPath(t.snapshotPath),
			protocol.WithBaseDirectory(t.Directory.PathWithCreate(node.Name)),
			protocol.WithSybilProtectionProvider(
				poa.NewProvider(validators),
			),
		}
		if len(nodesOptions) == 1 {
			if opts, exists := nodesOptions[0][node.Name]; exists {
				baseOpts = append(baseOpts, opts...)
			}
		}

		node.Initialize(baseOpts...)

		if t.TransactionFramework == nil {
			t.TransactionFramework = NewTransactionFramework(node.Protocol, t.genesisSeed[:], t.optsAccounts...)
		}

		return true
	})

	t.running = true
}

func (t *TestSuite) Validators() []iotago.AccountID {
	t.validatorsOnce.Do(func() {
		if t.running {
			panic("cannot create validators from nodes: framework already running")
		}

		var validators = []iotago.AccountID{}
		var seat account.SeatIndex
		t.nodes.ForEach(func(_ string, node *mock.Node) bool {
			if node.Validator {
				node.ValidatorSeat = seat
				validators = append(validators, node.AccountID)
				seat++
			}

			return true
		})

		t.validators = validators
	})

	return t.validators
}

func (t *TestSuite) HookLogging() {
	t.mutex.RLock()
	defer t.mutex.RUnlock()

	t.nodes.ForEach(func(_ string, node *mock.Node) bool {
		node.HookLogging()
		return true
	})
}

// Eventually asserts that given condition will be met in opts.waitFor time,
// periodically checking target function each opts.tick.
//
//	assert.Eventually(t, func() bool { return true; }, time.Second, 10*time.Millisecond)
func (t *TestSuite) Eventually(condition func() error) {
	ch := make(chan error, 1)

	timer := time.NewTimer(t.optsWaitFor)
	defer timer.Stop()

	ticker := time.NewTicker(t.optsTick)
	defer ticker.Stop()

	var lastErr error
	for tick := ticker.C; ; {
		select {
		case <-timer.C:
			require.FailNow(t.Testing, "condition never satisfied", lastErr)
		case <-tick:
			tick = nil
			go func() { ch <- condition() }()
		case lastErr = <-ch:
			// The condition is satisfied, we can exit.
			if lastErr == nil {
				return
			}
			tick = ticker.C
		}
	}
}

func mustNodes(nodes []*mock.Node) {
	if len(nodes) == 0 {
		panic("no nodes provided")
	}
}

func WithWaitFor(waitFor time.Duration) options.Option[TestSuite] {
	return func(opts *TestSuite) {
		opts.optsWaitFor = waitFor
	}
}

func WithTick(tick time.Duration) options.Option[TestSuite] {
	return func(opts *TestSuite) {
		opts.optsTick = tick
	}
}

func WithAccounts(accounts ...snapshotcreator.AccountDetails) options.Option[TestSuite] {
	return func(opts *TestSuite) {
		opts.optsAccounts = append(opts.optsAccounts, accounts...)
	}
}

func WithSnapshotOptions(snapshotOptions ...options.Option[snapshotcreator.Options]) options.Option[TestSuite] {
	return func(opts *TestSuite) {
		opts.optsSnapshotOptions = snapshotOptions
	}
}

func WithGenesisTimestampOffset(offset uint32) options.Option[TestSuite] {
	return func(opts *TestSuite) {
		opts.optsGenesisTimestampOffset = offset
	}
}

func DurationFromEnvOrDefault(defaultDuration time.Duration, envKey string) time.Duration {
	waitFor := os.Getenv(envKey)
	if waitFor == "" {
		return defaultDuration
	}

	d, err := time.ParseDuration(waitFor)
	if err != nil {
		panic(err)
	}

	return d
}<|MERGE_RESOLUTION|>--- conflicted
+++ resolved
@@ -319,12 +319,8 @@
 		t.optsAccounts = append(t.optsAccounts, snapshotcreator.AccountDetails{
 			Address:   iotago.Ed25519AddressFromPubKey(node.PubKey),
 			Amount:    deposit,
-<<<<<<< HEAD
 			Mana:      deposit,
-			IssuerKey: t.nodes[name].PubKey,
-=======
 			IssuerKey: node.PubKey,
->>>>>>> 664acb31
 		})
 	}
 
