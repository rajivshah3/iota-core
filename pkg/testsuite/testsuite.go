package testsuite

import (
	"fmt"
	"strings"
	"sync/atomic"
	"testing"
	"time"

	"github.com/stretchr/testify/require"
	"golang.org/x/crypto/blake2b"

	"github.com/iotaledger/hive.go/crypto/ed25519"
	"github.com/iotaledger/hive.go/ds/orderedmap"
	"github.com/iotaledger/hive.go/ds/shrinkingmap"
	"github.com/iotaledger/hive.go/lo"
	"github.com/iotaledger/hive.go/runtime/options"
	"github.com/iotaledger/hive.go/runtime/syncutils"
	"github.com/iotaledger/iota-core/pkg/protocol"
	"github.com/iotaledger/iota-core/pkg/protocol/engine/blocks"
	"github.com/iotaledger/iota-core/pkg/protocol/engine/utxoledger"
	"github.com/iotaledger/iota-core/pkg/protocol/sybilprotection/sybilprotectionv1"
	"github.com/iotaledger/iota-core/pkg/storage/utils"
	"github.com/iotaledger/iota-core/pkg/testsuite/mock"
	"github.com/iotaledger/iota-core/pkg/testsuite/snapshotcreator"
	iotago "github.com/iotaledger/iota.go/v4"
	"github.com/iotaledger/iota.go/v4/tpkg"
)

const MinIssuerAccountAmount = iotago.BaseToken(372900)
const MinValidatorAccountAmount = iotago.BaseToken(722800)

type TestSuite struct {
	Testing     *testing.T
	fakeTesting *testing.T
	network     *mock.Network

	Directory    *utils.Directory
	nodes        *orderedmap.OrderedMap[string, *mock.Node]
	blockIssuers *orderedmap.OrderedMap[string, *mock.BlockIssuer]
	running      bool

	snapshotPath string
	blocks       *shrinkingmap.ShrinkingMap[string, *blocks.Block]

	API                      iotago.API
	ProtocolParameterOptions []options.Option[iotago.V3ProtocolParameters]

	optsAccounts        []snapshotcreator.AccountDetails
	optsSnapshotOptions []options.Option[snapshotcreator.Options]
	optsWaitFor         time.Duration
	optsTick            time.Duration

	uniqueBlockTimeCounter              atomic.Int64
	automaticTransactionIssuingCounters shrinkingmap.ShrinkingMap[string, int]
	mutex                               syncutils.RWMutex
	TransactionFramework                *TransactionFramework
	genesisSeed                         [32]byte
}

func NewTestSuite(testingT *testing.T, opts ...options.Option[TestSuite]) *TestSuite {
	return options.Apply(&TestSuite{
		Testing:                             testingT,
		fakeTesting:                         &testing.T{},
		genesisSeed:                         tpkg.RandEd25519Seed(),
		network:                             mock.NewNetwork(),
		Directory:                           utils.NewDirectory(testingT.TempDir()),
		nodes:                               orderedmap.New[string, *mock.Node](),
		blockIssuers:                        orderedmap.New[string, *mock.BlockIssuer](),
		blocks:                              shrinkingmap.New[string, *blocks.Block](),
		automaticTransactionIssuingCounters: *shrinkingmap.New[string, int](),

		optsWaitFor: durationFromEnvOrDefault(5*time.Second, "CI_UNIT_TESTS_WAIT_FOR"),
		optsTick:    durationFromEnvOrDefault(2*time.Millisecond, "CI_UNIT_TESTS_TICK"),
	}, opts, func(t *TestSuite) {
		fmt.Println("Setup TestSuite -", testingT.Name(), " @ ", time.Now())

		defaultProtocolParameters := []options.Option[iotago.V3ProtocolParameters]{
			iotago.WithNetworkOptions(
				testingT.Name(),
				"rms",
			),
			iotago.WithSupplyOptions(
				1_000_0000,
				100,
				1,
				10,
				100,
				100,
				100,
			),
			iotago.WithRewardsOptions(10, 8, 8, 31, 1154, 2, 1),
			iotago.WithStakingOptions(1, 100, 1),

			iotago.WithTimeProviderOptions(
				GenesisTimeWithOffsetBySlots(0, DefaultSlotDurationInSeconds),
				DefaultSlotDurationInSeconds,
				DefaultSlotsPerEpochExponent,
			),
			iotago.WithLivenessOptions(
				DefaultLivenessThresholdLowerBoundInSeconds,
				DefaultLivenessThresholdUpperBoundInSeconds,
				DefaultMinCommittableAge,
				DefaultMaxCommittableAge,
				DefaultEpochNearingThreshold,
			),
			iotago.WithCongestionControlOptions(
				DefaultMinReferenceManaCost,
				DefaultRMCIncrease,
				DefaultRMCDecrease,
				DefaultRMCIncreaseThreshold,
				DefaultRMCDecreaseThreshold,
				DefaultSchedulerRate,
				DefaultMaxBufferSize,
				DefaultMaxValBufferSize,
			),
		}

		t.ProtocolParameterOptions = append(defaultProtocolParameters, t.ProtocolParameterOptions...)
		t.API = iotago.V3API(iotago.NewV3ProtocolParameters(t.ProtocolParameterOptions...))

		genesisBlock := blocks.NewRootBlock(iotago.EmptyBlockID, iotago.NewEmptyCommitment(t.API.ProtocolParameters().Version()).MustID(), time.Unix(t.API.ProtocolParameters().TimeProvider().GenesisUnixTime(), 0))
		t.RegisterBlock("Genesis", genesisBlock)

		t.snapshotPath = t.Directory.Path("genesis_snapshot.bin")
		defaultSnapshotOptions := []options.Option[snapshotcreator.Options]{
			snapshotcreator.WithDatabaseVersion(protocol.DatabaseVersion),
			snapshotcreator.WithFilePath(t.snapshotPath),
			snapshotcreator.WithProtocolParameters(t.API.ProtocolParameters()),
			snapshotcreator.WithRootBlocks(map[iotago.BlockID]iotago.CommitmentID{
				iotago.EmptyBlockID: iotago.NewEmptyCommitment(t.API.ProtocolParameters().Version()).MustID(),
			}),
		}
		t.optsSnapshotOptions = append(defaultSnapshotOptions, t.optsSnapshotOptions...)
	})
}

// Block returns the block with the given alias. Important to note that this blocks.Block is a placeholder and is
// thus not the same as the blocks.Block that is created by a node.
func (t *TestSuite) Block(alias string) *blocks.Block {
	t.mutex.RLock()
	defer t.mutex.RUnlock()

	block, exist := t.blocks.Get(alias)
	if !exist {
		panic(fmt.Sprintf("block %s not registered", alias))
	}

	return block
}

func (t *TestSuite) AccountOutput(alias string) *utxoledger.Output {
	t.mutex.RLock()
	defer t.mutex.RUnlock()

	output, exist := t.TransactionFramework.states[alias]
	if !exist {
		panic(fmt.Sprintf("account %s not registered", alias))
	}

	if _, ok := output.Output().(*iotago.AccountOutput); !ok {
		panic(fmt.Sprintf("output %s is not an account", alias))
	}

	return output
}

func (t *TestSuite) BlockID(alias string) iotago.BlockID {
	return t.Block(alias).ID()
}

func (t *TestSuite) BlockIDs(aliases ...string) []iotago.BlockID {
	return lo.Map(aliases, func(alias string) iotago.BlockID {
		return t.BlockID(alias)
	})
}

func (t *TestSuite) Blocks(aliases ...string) []*blocks.Block {
	return lo.Map(aliases, func(alias string) *blocks.Block {
		return t.Block(alias)
	})
}

func (t *TestSuite) BlocksWithPrefix(prefix string) []*blocks.Block {
	t.mutex.RLock()
	defer t.mutex.RUnlock()

	b := make([]*blocks.Block, 0)

	t.blocks.ForEach(func(alias string, block *blocks.Block) bool {
		if strings.HasPrefix(alias, prefix) {
			b = append(b, block)
		}

		return true
	})

	return b
}

func (t *TestSuite) BlocksWithPrefixes(prefixes ...string) []*blocks.Block {
	b := make([]*blocks.Block, 0)

	for _, prefix := range prefixes {
		b = append(b, t.BlocksWithPrefix(prefix)...)
	}

	return b
}

func (t *TestSuite) BlocksWithSuffix(suffix string) []*blocks.Block {
	t.mutex.RLock()
	defer t.mutex.RUnlock()

	b := make([]*blocks.Block, 0)

	t.blocks.ForEach(func(alias string, block *blocks.Block) bool {
		if strings.HasSuffix(alias, suffix) {
			b = append(b, block)
		}

		return true
	})

	return b
}

func (t *TestSuite) BlocksWithSuffixes(suffixes ...string) []*blocks.Block {
	b := make([]*blocks.Block, 0)

	for _, prefix := range suffixes {
		b = append(b, t.BlocksWithSuffix(prefix)...)
	}

	return b
}

func (t *TestSuite) BlockIDsWithPrefix(prefix string) []iotago.BlockID {
	blocksWithPrefix := t.BlocksWithPrefix(prefix)

	return lo.Map(blocksWithPrefix, func(block *blocks.Block) iotago.BlockID {
		return block.ID()
	})
}

func (t *TestSuite) Node(name string) *mock.Node {
	t.mutex.RLock()
	defer t.mutex.RUnlock()

	node, exist := t.nodes.Get(name)
	if !exist {
		panic(fmt.Sprintf("node %s does not exist", name))
	}

	return node
}

func (t *TestSuite) Nodes(names ...string) []*mock.Node {
	if len(names) == 0 {
		t.mutex.RLock()
		defer t.mutex.RUnlock()

		nodes := make([]*mock.Node, 0, t.nodes.Size())
		t.nodes.ForEach(func(_ string, node *mock.Node) bool {
			nodes = append(nodes, node)

			return true
		})

		return nodes
	}

	nodes := make([]*mock.Node, len(names))
	for i, name := range names {
		nodes[i] = t.Node(name)
	}

	return nodes
}

func (t *TestSuite) Wait(nodes ...*mock.Node) {
	for _, node := range nodes {
		node.Wait()
	}
}

func (t *TestSuite) WaitWithDelay(delay time.Duration, nodes ...*mock.Node) {
	t.Wait(nodes...)
	time.Sleep(delay)
	t.Wait(nodes...)
}

func (t *TestSuite) Shutdown() {
	t.mutex.RLock()
	defer t.mutex.RUnlock()

	t.nodes.ForEach(func(_ string, node *mock.Node) bool {
		node.Shutdown()
		return true
	})

	// fmt.Println("======= ATTACHED BLOCKS =======")
	// t.nodes.ForEach(func(_ string, node *mock.Node) bool {
	// 	for _, block := range node.AttachedBlocks() {
	// 		fmt.Println(node.Name, ">", block)
	// 	}
	//
	// 	return true
	// })
}

func (t *TestSuite) addNodeToPartition(name string, partition string, validator bool, optAmount ...iotago.BaseToken) *mock.Node {
	t.mutex.Lock()
	defer t.mutex.Unlock()

	if validator && t.running {
		panic(fmt.Sprintf("cannot add validator node %s to partition %s: framework already running", name, partition))
	}

	node := mock.NewNode(t.Testing, t.network, partition, name, validator)
	t.nodes.Set(name, node)

	amount := MinValidatorAccountAmount
	if len(optAmount) > 0 {
		amount = optAmount[0]
	}
	if amount > 0 && validator {
		accountDetails := snapshotcreator.AccountDetails{
			Address:              iotago.Ed25519AddressFromPubKey(node.Validator.PublicKey),
			Amount:               amount,
			Mana:                 iotago.Mana(amount),
			IssuerKey:            iotago.Ed25519PublicKeyBlockIssuerKeyFromPublicKey(ed25519.PublicKey(node.Validator.PublicKey)),
			ExpirySlot:           iotago.MaxSlotIndex,
			BlockIssuanceCredits: iotago.MaxBlockIssuanceCredits / 2,
		}
		if validator {
			accountDetails.StakedAmount = accountDetails.Amount
			accountDetails.StakingEpochEnd = iotago.MaxEpochIndex
			accountDetails.FixedCost = iotago.Mana(0)
		}

		t.optsAccounts = append(t.optsAccounts, accountDetails)
	}

	return node
}

func (t *TestSuite) AddValidatorNodeToPartition(name string, partition string, optAmount ...iotago.BaseToken) *mock.Node {
	return t.addNodeToPartition(name, partition, true, optAmount...)
}

func (t *TestSuite) AddValidatorNode(name string, optAmount ...iotago.BaseToken) *mock.Node {
	return t.addNodeToPartition(name, mock.NetworkMainPartition, true, optAmount...)
}

func (t *TestSuite) AddNodeToPartition(name string, partition string, optAmount ...iotago.BaseToken) *mock.Node {
	return t.addNodeToPartition(name, partition, false, optAmount...)
}

func (t *TestSuite) AddNode(name string, optAmount ...iotago.BaseToken) *mock.Node {
	return t.addNodeToPartition(name, mock.NetworkMainPartition, false, optAmount...)
}

func (t *TestSuite) RemoveNode(name string) {
	t.nodes.Delete(name)
}

func (t *TestSuite) AddBasicBlockIssuer(name string, blockIssuanceCredits ...iotago.BlockIssuanceCredits) *mock.BlockIssuer {
	newBlockIssuer := mock.NewBlockIssuer(t.Testing, name, false)
	t.blockIssuers.Set(name, newBlockIssuer)
	var bic iotago.BlockIssuanceCredits
	if len(blockIssuanceCredits) == 0 {
		bic = iotago.MaxBlockIssuanceCredits / 2
	} else {
		bic = blockIssuanceCredits[0]
	}

	accountDetails := snapshotcreator.AccountDetails{
		Address:              iotago.Ed25519AddressFromPubKey(newBlockIssuer.PublicKey),
		Amount:               MinIssuerAccountAmount,
		Mana:                 iotago.Mana(MinIssuerAccountAmount),
		IssuerKey:            iotago.Ed25519PublicKeyBlockIssuerKeyFromPublicKey(ed25519.PublicKey(newBlockIssuer.PublicKey)),
		ExpirySlot:           iotago.MaxSlotIndex,
		BlockIssuanceCredits: bic,
	}

	t.optsAccounts = append(t.optsAccounts, accountDetails)

	return newBlockIssuer
}

func (t *TestSuite) DefaultBasicBlockIssuer() *mock.BlockIssuer {
	defaultBasicBlockIssuer, exists := t.blockIssuers.Get("default")
	require.True(t.Testing, exists, "default block issuer not found")

	return defaultBasicBlockIssuer
}

func (t *TestSuite) Run(failOnBlockFiltered bool, nodesOptions ...map[string][]options.Option[protocol.Protocol]) {
	t.mutex.Lock()
	defer t.mutex.Unlock()

	// Create accounts for any block issuer nodes added before starting the network.
	if t.optsAccounts != nil {
		keyManager := mock.NewKeyManager(t.genesisSeed[:], 0)
		t.optsSnapshotOptions = append(t.optsSnapshotOptions, snapshotcreator.WithAccounts(lo.Map(t.optsAccounts, func(accountDetails snapshotcreator.AccountDetails) snapshotcreator.AccountDetails {
			// if no custom address is assigned to the account, assign an address generated from GenesisSeed
			if accountDetails.Address == nil {
				accountDetails.Address = keyManager.Address()
			}

			if accountDetails.AccountID.Empty() {
				blockIssuerKeyEd25519, ok := accountDetails.IssuerKey.(*iotago.Ed25519PublicKeyBlockIssuerKey)
				if !ok {
					panic("block issuer key must be of type ed25519")
				}
				ed25519PubKey := blockIssuerKeyEd25519.ToEd25519PublicKey()
				accountID := blake2b.Sum256(ed25519PubKey[:])
				accountDetails.AccountID = accountID
			}

			return accountDetails
		})...))
	}

	err := snapshotcreator.CreateSnapshot(append([]options.Option[snapshotcreator.Options]{snapshotcreator.WithGenesisSeed(t.genesisSeed[:])}, t.optsSnapshotOptions...)...)
	if err != nil {
		panic(fmt.Sprintf("failed to create snapshot: %s", err))
	}

	t.nodes.ForEach(func(_ string, node *mock.Node) bool {
		baseOpts := []options.Option[protocol.Protocol]{
			protocol.WithSnapshotPath(t.snapshotPath),
			protocol.WithBaseDirectory(t.Directory.PathWithCreate(node.Name)),
			protocol.WithEpochGadgetProvider(
				sybilprotectionv1.NewProvider(),
			),
		}
		if len(nodesOptions) == 1 {
			if opts, exists := nodesOptions[0][node.Name]; exists {
				baseOpts = append(baseOpts, opts...)
			}
		}

		node.Initialize(failOnBlockFiltered, baseOpts...)

		if t.TransactionFramework == nil {
<<<<<<< HEAD
			t.TransactionFramework = NewTransactionFramework(t.Testing, node.Protocol, t.genesisSeed[:], t.optsAccounts...)
=======
			t.TransactionFramework = NewTransactionFramework(node.Protocol, t.genesisSeed[:])
>>>>>>> 32841171
		}

		return true
	})

	t.running = true
}

func (t *TestSuite) Validators() []*mock.Node {
	validators := make([]*mock.Node, 0)
	t.nodes.ForEach(func(_ string, node *mock.Node) bool {
		if node.IsValidator() {
			validators = append(validators, node)
		}

		return true
	})

	return validators
}

// BlockIssersForNodes returns a map of block issuers for each node. If the node is a validator, its block issuer is the validator block issuer. Else, it is the block issuer for the test suite.
func (t *TestSuite) BlockIssuersForNodes(nodes []*mock.Node) []*mock.BlockIssuer {
	blockIssuers := make([]*mock.BlockIssuer, 0)
	for _, node := range nodes {
		if node.IsValidator() {
			blockIssuers = append(blockIssuers, node.Validator)
		} else {
			blockIssuers = append(blockIssuers, t.DefaultBasicBlockIssuer())
		}
	}

	return blockIssuers
}

// Eventually asserts that given condition will be met in opts.waitFor time,
// periodically checking target function each opts.tick.
//
//	assert.Eventually(t, func() bool { return true; }, time.Second, 10*time.Millisecond)
func (t *TestSuite) Eventually(condition func() error) {
	ch := make(chan error, 1)

	timer := time.NewTimer(t.optsWaitFor)
	defer timer.Stop()

	ticker := time.NewTicker(t.optsTick)
	defer ticker.Stop()

	var lastErr error
	for tick := ticker.C; ; {
		select {
		case <-timer.C:
			require.FailNow(t.Testing, "condition never satisfied", lastErr)
		case <-tick:
			tick = nil
			go func() { ch <- condition() }()
		case lastErr = <-ch:
			// The condition is satisfied, we can exit.
			if lastErr == nil {
				return
			}
			tick = ticker.C
		}
	}
}

func mustNodes(nodes []*mock.Node) {
	if len(nodes) == 0 {
		panic("no nodes provided")
	}
}

func (t *TestSuite) SplitIntoPartitions(partitions map[string][]*mock.Node) {
	for partition, nodes := range partitions {
		for _, node := range nodes {
			node.Partition = partition
			t.network.JoinWithEndpoint(node.Endpoint, partition)
		}
	}
}

func (t *TestSuite) MergePartitionsToMain(partitions ...string) {
	t.network.MergePartitionsToMain(partitions...)
}

func (t *TestSuite) SetAutomaticTransactionIssuingCounters(partition string, newValue int) {
	t.automaticTransactionIssuingCounters.Set(partition, newValue)
}<|MERGE_RESOLUTION|>--- conflicted
+++ resolved
@@ -445,11 +445,7 @@
 		node.Initialize(failOnBlockFiltered, baseOpts...)
 
 		if t.TransactionFramework == nil {
-<<<<<<< HEAD
 			t.TransactionFramework = NewTransactionFramework(t.Testing, node.Protocol, t.genesisSeed[:], t.optsAccounts...)
-=======
-			t.TransactionFramework = NewTransactionFramework(node.Protocol, t.genesisSeed[:])
->>>>>>> 32841171
 		}
 
 		return true
